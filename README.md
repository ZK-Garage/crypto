# PLONK
[![CI checks](https://github.com/ZK-Garage/plonk/actions/workflows/ci.yml/badge.svg)](https://github.com/ZK-Garage/plonk/actions/workflows/ci.yml)
[![Repository](https://img.shields.io/badge/github-plonk-blueviolet?logo=github)](https://github.com/ZK-Garage/plonk)
[![Documentation](https://img.shields.io/badge/docs-plonk-blue?logo=rust)](https://docs.rs/plonk/)

_This is a pure Rust implementation of the PLONK zk proving system_

## About

Initial implementation created by [Kev](https://github.com/kevaundray), [Carlos](https://github.com/CPerezz) and [Luke](https://github.com/LukePearson1) at Dusk Network. Redesigned by the [ZK-Garage](https://github.com/ZK-Garage) team to have a backend which is compatible with the [arkworks](https://github.com/arkworks-rs) suite. This allows us to leverage the multitude of curves and optimised algebra present in various arkworks repositories.

Please, if you're interested on collaborating or contributing, you can join our Discord here: <https://discord.gg/XWJdhVf37F>

## Features

This crate includes a variety of features which will briefly be explained below:

- `parallel`: Enables `rayon` and other parallelisation primitives to be used and speed up some of the algorithms used by the crate and it's dependencies.

- `asm`: Enables inline-assembly implementations for some of the internal algorithms and primitives used by the `arkworks` dependencies of the crate.

- `trace`: Enables the Circuit debugger tooling. This is essentially the capability of using the `StandardComposer::check_circuit_satisfied` function. The function will output information about each circuit gate until one of the gates does not satisfy the equation, or there are no more gates. If there is an unsatisfied gate equation, the function will panic and return the gate number.

- `trace-print`: Goes a step further than `trace` and prints each `gate` component data, giving a clear overview of all the values which make up the circuit that we're constructing. __The recommended method is to derive the std output, and the std error, and then place them in text file which can be used to efficiently analyse the gates.__

## Documentation

There are two main types of documentation in this repository:

- **Crate documentation**. This provides info about all of the functions that the library provides, as well
  as the documentation regarding the data structures that it exports. To check this, please feel free to go to
  the [documentation page](https://docs.rs/ark-plonk/) or run `make doc` or `make doc-internal`.

- **Notes**. This is a specific subset of documentation which explains the key mathematical concepts
  of PLONK and how they work with mathematical demonstrations. To check it, run `make doc` and open the resulting docs,
  which will be located under `/target` with your browser.

## Performance

Benches taken running: `RUSTFLAGS='-C target-cpu=native' cargo bench` with an `Intel(R) Core(TM) i9-10885H`

```
Prove  2^5 =      32 gates time:  [9.4230 ms 9.5398 ms 9.6632 ms]
Prove  2^6 =      64 gates time:  [12.896 ms 13.013 ms 13.141 ms]
Prove  2^7 =     128 gates time:  [17.836 ms 18.137 ms 18.349 ms]
Prove  2^8 =     256 gates time:  [29.553 ms 29.914 ms 30.252 ms]
Prove  2^9 =     512 gates time:  [49.285 ms 50.221 ms 51.109 ms]
Prove  2^10 =   1024 gates time:  [68.426 ms 68.704 ms 68.854 ms]
Prove  2^11 =   2048 gates time:  [127.20 ms 127.49 ms 127.70 ms]
Prove  2^12 =   4096 gates time:  [245.00 ms 245.48 ms 245.92 ms]
Prove  2^13 =   8192 gates time:  [438.23 ms 440.64 ms 442.87 ms]
Prove  2^14 =  16384 gates time:  [865.00 ms 869.66 ms 873.92 ms]
Prove  2^15 =  32768 gates time:  [1764.4 ms 1771.2 ms 1777.8 ms]
Prove  2^16 =  65536 gates time:  [3420.7 ms 3449.9 ms 3477.6 ms]
Prove  2^17 = 131072 gates time:  [6698.9 ms 6757.7 ms 6819.1 ms]
Prove  2^18 = 262144 gates time:  [13603. ms 13704. ms 13816. ms]

Verify 2^5 =      32 gates time:  [4.1958 ms 4.2881 ms 4.4535 ms]
Verify 2^6 =      64 gates time:  [4.2475 ms 4.2781 ms 4.3019 ms]
Verify 2^7 =     128 gates time:  [4.2062 ms 4.2973 ms 4.3528 ms]
Verify 2^8 =     256 gates time:  [4.1951 ms 4.2593 ms 4.3262 ms]
Verify 2^9 =     512 gates time:  [4.2094 ms 4.3023 ms 4.3846 ms]
Verify 2^10 =   1024 gates time:  [4.1785 ms 4.2228 ms 4.2789 ms]
Verify 2^11 =   2048 gates time:  [4.1177 ms 4.1379 ms 4.1461 ms]
Verify 2^12 =   4096 gates time:  [4.1342 ms 4.1467 ms 4.1632 ms]
Verify 2^13 =   8192 gates time:  [4.1329 ms 4.1770 ms 4.2117 ms]
Verify 2^14 =  16384 gates time:  [4.1817 ms 4.1870 ms 4.1921 ms]
Verify 2^15 =  32768 gates time:  [4.3285 ms 4.3390 ms 4.3591 ms]
Verify 2^16 =  65536 gates time:  [4.4808 ms 4.5020 ms 4.5267 ms]
Verify 2^17 = 131072 gates time:  [5.1339 ms 5.1572 ms 5.1806 ms]
Verify 2^18 = 262144 gates time:  [6.7577 ms 6.8124 ms 6.8925 ms]
```

## Acknowledgements

- Reference [implementation](https://github.com/AztecProtocol/barretenberg) by Aztec Protocol
- Initial [implementation](https://github.com/kobigurk/plonk/tree/kobigurk/port_to_zexe) of PLONK with arkworks backend was done years before this lib existed by Kobi Gurkan

## Licensing

<<<<<<< HEAD
This software is distributed under the terms of both the MIT license and the Apache License (Version 2.0). Please see [LICENSE-MIT](./LICENSE-MIT) and [LICENSE-APACHE](./LICENSE-APACHE) for further info.
=======
This software is distributed under the terms of Mozilla Public License Version 2.0 (MPL-2.0). Please see [LICENSE](https://github.com/dusk-network/plonk/blob/master/LICENSE) for further info.
>>>>>>> 8080e7dd

## Contributing
- If you want to contribute to this repository/project please, check [CONTRIBUTING.md](./CONTRIBUTING.md)
- If you want to report a bug or request a new feature addition, please open an issue on this repository.
<|MERGE_RESOLUTION|>--- conflicted
+++ resolved
@@ -78,11 +78,7 @@
 
 ## Licensing
 
-<<<<<<< HEAD
-This software is distributed under the terms of both the MIT license and the Apache License (Version 2.0). Please see [LICENSE-MIT](./LICENSE-MIT) and [LICENSE-APACHE](./LICENSE-APACHE) for further info.
-=======
 This software is distributed under the terms of Mozilla Public License Version 2.0 (MPL-2.0). Please see [LICENSE](https://github.com/dusk-network/plonk/blob/master/LICENSE) for further info.
->>>>>>> 8080e7dd
 
 ## Contributing
 - If you want to contribute to this repository/project please, check [CONTRIBUTING.md](./CONTRIBUTING.md)
