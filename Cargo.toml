--- conflicted
+++ resolved
@@ -32,25 +32,8 @@
 ]
 
 [dependencies]
-<<<<<<< HEAD
-ark-bls12-381 = "0.3"
-ark-std = { version = "0.3", features = ["std"] }
-ark-ec = { version = "0.3", features = ["std"] }
-ark-ff = { version = "0.3", features = ["std"] }
-ark-poly = "0.3"
-ark-poly-commit = "0.3"
-ark-serialize = { version = "0.3", features = ["derive"] }
-derivative = { version = "2.2.0", default-features = false, features = ["use_core"] }
-hashbrown = { version = "0.11.2", default-features = false, features = ["ahash"] }
-itertools = { version = "0.10.1", default-features = false }
-merlin = { version = "3.0", default-features = false }
-num-traits = "0.2.14"
-rand = { version = "0.8", default-features = false, features = ["getrandom"] }
-blake2 = "0.9"
-=======
 plonk-core = { path = "plonk-core" }
 plonk-hashing = { path = "plonk-hashing" }
->>>>>>> 9e7c2653
 
 [dev-dependencies]
 ark-sponge = "0.3"
@@ -71,28 +54,6 @@
 ark-vesta = "0.3"
 
 
-<<<<<<< HEAD
-[features]
-default = [
-    "rand/std",
-    "itertools/default",
-    "parallel",
-    "asm"
-]
-parallel = [
-    "ark-ff/parallel",
-    "ark-poly/parallel",
-    "ark-ec/parallel",
-    "ark-poly-commit/parallel"
-]
-asm = [
-    "ark-ff/asm"
-]
-trace = []
-trace-print = ["trace"]
-
-=======
->>>>>>> 9e7c2653
 [[bench]]
 name = "plonk"
 harness = false
