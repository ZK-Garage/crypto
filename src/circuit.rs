// This Source Code Form is subject to the terms of the Mozilla Public
// License, v. 2.0. If a copy of the MPL was not distributed with this
// file, You can obtain one at http://mozilla.org/MPL/2.0/.
//
// Copyright (c) DUSK NETWORK. All rights reserved.

//! Tools & traits for PLONK circuits

use crate::commitment::HomomorphicCommitment;
use crate::constraint_system::StandardComposer;
use crate::error::Error;
use crate::proof_system::{Proof, Prover, ProverKey, Verifier, VerifierKey};
use ark_ec::models::{ModelParameters, SWModelParameters, TEModelParameters};
use ark_ec::{
    short_weierstrass_jacobian::{
        GroupAffine as SWGroupAffine, GroupProjective as SWGroupProjective,
    },
    twisted_edwards_extended::{
        GroupAffine as TEGroupAffine, GroupProjective as TEGroupProjective,
    },
    ProjectiveCurve,
};
use ark_ff::{FftField, Field, PrimeField};
use ark_poly::univariate::DensePolynomial;
use ark_poly_commit::PolynomialCommitment;
use ark_serialize::*;

/// Group Element Into Public Input
///
/// The reason for introducing these two traits is to have a workaround for not
/// being able to implement `From<_> for Values` for both `PrimeField` and
/// `GroupAffine`. The reason why this is not possible is because both the trait
/// `PrimeField` and the struct `GroupAffine` are external to the crate, and
/// therefore the compiler cannot be sure that `PrimeField` will never be
/// implemented for `GroupAffine`. In which case, the two implementations of
/// `From` would be inconsistent. To this end, we create to helper traits,
/// `FeIntoPubInput` and `GeIntoPubInput`, that stand for "Field Element Into
/// Public Input" and "Group Element Into Public Input" respectively.
pub trait GeIntoPubInput<T> {
    /// Ad hoc `Into` implementation. Serves the same purpose as `Into`, but as
    /// a different trait. Read documentation of Trait for more details.
    fn into_pi(self) -> T;
}

/// Structure that represents a PLONK Circuit Public Input converted into its
/// scalar representation.
#[derive(CanonicalDeserialize, CanonicalSerialize, derivative::Derivative)]
#[derivative(Clone, Debug, Default)]
pub struct PublicInputValue<F>
where
    F: Field,
{
    /// Field Values
    pub(crate) values: Vec<F>,
}

impl<F> From<F> for PublicInputValue<F>
where
    F: Field,
{
    fn from(p: F) -> PublicInputValue<F> {
        PublicInputValue { values: vec![p] }
    }
}

impl<P> GeIntoPubInput<PublicInputValue<P::BaseField>> for TEGroupAffine<P>
where
    P: TEModelParameters,
{
    #[inline]
    fn into_pi(self) -> PublicInputValue<P::BaseField> {
        PublicInputValue {
            values: vec![self.x, self.y],
        }
    }
}

impl<P> GeIntoPubInput<PublicInputValue<P::BaseField>> for TEGroupProjective<P>
where
    P: TEModelParameters,
{
    #[inline]
    fn into_pi(self) -> PublicInputValue<P::BaseField> {
        GeIntoPubInput::into_pi(self.into_affine())
    }
}
impl<P> GeIntoPubInput<PublicInputValue<P::BaseField>> for SWGroupAffine<P>
where
    P: SWModelParameters,
{
    #[inline]
    fn into_pi(self) -> PublicInputValue<P::BaseField> {
        PublicInputValue {
            values: vec![self.x, self.y],
        }
    }
}

impl<P> GeIntoPubInput<PublicInputValue<P::BaseField>> for SWGroupProjective<P>
where
    P: SWModelParameters,
{
    #[inline]
    fn into_pi(self) -> PublicInputValue<P::BaseField> {
        GeIntoPubInput::into_pi(self.into_affine())
    }
}

/*
pub enum EmbeddedCurve<F> {
    TwistedEdwards { a: F, d: F },
    ShortWeierstrass { a: F, b: F },
}*/

/// Collection of structs/objects that the Verifier will use in order to
/// de/serialize data needed for Circuit proof verification.
/// This structure can be seen as a link between the [`Circuit`] public input
/// positions and the [`VerifierKey`] that the Verifier needs to use.
#[derive(CanonicalDeserialize, CanonicalSerialize, derivative::Derivative)]
#[derivative(
    Clone(bound = ""),
    //Debug(bound = ""),
    //Eq(bound = ""),
    //PartialEq(bound = "")
)]
pub struct VerifierData<F, PC>
where
    F: PrimeField,
    PC: PolynomialCommitment<F, DensePolynomial<F>>,
{
    /// Verifier Key
    pub key: VerifierKey<F, PC>,

    /// Public Input Positions
    pub pi_pos: Vec<usize>,
}

impl<F, PC> VerifierData<F, PC>
where
    F: PrimeField,
    PC: PolynomialCommitment<F, DensePolynomial<F>>,
{
    /// Creates a new `VerifierData` from a [`VerifierKey`] and the public
    /// input positions of the circuit that it represents.
    pub fn new(key: VerifierKey<F, PC>, pi_pos: Vec<usize>) -> Self {
        Self { key, pi_pos }
    }

    /// Returns a reference to the contained [`VerifierKey`].
    pub fn key(&self) -> &VerifierKey<F, PC> {
        &self.key
    }

    /// Returns a reference to the contained Public Input positions.
    pub fn pi_pos(&self) -> &[usize] {
        &self.pi_pos
    }
}

/// Trait that should be implemented for any circuit function to provide to it
/// the capabilities of automatically being able to generate, and verify proofs
/// as well as compile the circuit.
///
/// # Example
///
/// ```rust,no_run
/// use ark_bls12_381::{Bls12_381, Fr as BlsScalar};
/// use ark_ec::PairingEngine;
/// use ark_ec::models::twisted_edwards_extended::GroupAffine;
/// use ark_ec::{TEModelParameters, AffineCurve, ProjectiveCurve};
/// use ark_ed_on_bls12_381::{
///     EdwardsAffine as JubJubAffine, EdwardsParameters as JubJubParameters,
///     EdwardsProjective as JubJubProjective, Fr as JubJubScalar,
/// };
<<<<<<< HEAD
/// use ark_ff::{FftField, PrimeField, BigInteger};
/// use ark_plonk::circuit::{Circuit, PublicInputValue, verify_proof, GeIntoPubInput};
/// use ark_plonk::constraint_system::StandardComposer;
/// use ark_plonk::error::Error;
/// use ark_plonk::prelude::VerifierData;
/// use ark_poly::polynomial::univariate::DensePolynomial;
/// use ark_poly_commit::{PolynomialCommitment, sonic_pc::SonicKZG10};
=======
/// use ark_ff::{PrimeField, BigInteger};
/// use ark_plonk::prelude::*;
/// use ark_poly::polynomial::univariate::DensePolynomial;
/// use ark_poly_commit::kzg10::KZG10;
/// use ark_serialize::{CanonicalDeserialize, CanonicalSerialize};
>>>>>>> 8080e7dd
/// use num_traits::{Zero, One};
/// use rand_core::OsRng;
///
/// fn main() -> Result<(), Error> {
/// // Implements a circuit that checks:
/// // 1) a + b = c where C is a PI
/// // 2) a <= 2^6
/// // 3) b <= 2^5
/// // 4) a * b = d where D is a PI
/// // 5) JubJub::GENERATOR * e(JubJubScalar) = f where F is a PI
<<<<<<< HEAD
/// #[derive(Debug)]
/// pub struct TestCircuit<F, P>
/// where
///     F: FftField,
///     P: TEModelParameters<BaseField = F>,
/// {
///     a: F,
///     b: F,
///     c: F,
///     d: F,
///     e: P::ScalarField,
///     f: GroupAffine<P>,
/// }
///
/// impl<F, P> Default for TestCircuit<F, P>
/// where
///     F: FftField,
///     P: TEModelParameters<BaseField = F>
/// {
///     fn default() -> Self {
///         Self {
///             a: F::zero(),
///             b: F::zero(),
///             c: F::zero(),
///             d: F::zero(),
///             e: P::ScalarField::zero(),
///             f: GroupAffine::<P>::zero(),
///         }
///     }
/// }
///
/// impl<F, P> Circuit<F, P> for TestCircuit<F, P>
/// where
///     F: FftField + PrimeField,
///     P: TEModelParameters<BaseField = F>,
/// {
///     const CIRCUIT_ID: [u8; 32] = [0xff; 32];
///
///     fn gadget(
///         &mut self,
///         composer: &mut StandardComposer<F, P>,
///     ) -> Result<(), Error> {
///         // Add fixed witness zero
///         let a = composer.add_input(self.a);
///         let b = composer.add_input(self.b);
///         // Make first constraint a + b = c
///         let add_result = composer.add(
///           (F::one(), a),
///           (F::one(), b),
///           F::zero(),
///           Some(-self.c),
///         );
///         composer.assert_equal(add_result, composer.zero_var());
=======
/// #[derive(derivative::Derivative)]
///    #[derivative(Debug(bound = ""), Default(bound = ""))]
///    pub struct TestCircuit<
///        E: PairingEngine,
///        P: TEModelParameters<BaseField = E::Fr>,
///    > {
///        a: E::Fr,
///        b: E::Fr,
///        c: E::Fr,
///        d: E::Fr,
///        e: P::ScalarField,
///        f: GroupAffine<P>,
///    }
///
///    impl<E, P> Circuit<E, P> for TestCircuit<E, P>
///    where
///        E: PairingEngine,
///        P: TEModelParameters<BaseField = E::Fr>,
///    {
///        const CIRCUIT_ID: [u8; 32] = [0xff; 32];
///
///        fn gadget(
///            &mut self,
///            composer: &mut StandardComposer<E, P>,
///        ) -> Result<(), Error> {
///            let a = composer.add_input(self.a);
///            let b = composer.add_input(self.b);
///            let zero = composer.zero_var();
>>>>>>> 8080e7dd
///
///            // Make first constraint a + b = c (as public input)
///            composer.arithmetic_gate(|gate| {
///                gate.witness(a, b, Some(zero))
///                    .add(E::Fr::one(), E::Fr::one())
///                    .pi(-self.c)
///            });
///
<<<<<<< HEAD
///         // Make second constraint a * b = d
///         let mul_result = composer.mul(F::one(), a, b, F::zero(), Some(-self.d));
///         composer.assert_equal(mul_result, composer.zero_var());
///
///         let e_repr = self.e.into_repr().to_bytes_le();
///         let e = composer.add_input(F::from_le_bytes_mod_order(&e_repr));
///         let (x, y) = P::AFFINE_GENERATOR_COEFFS;
///         let generator = GroupAffine::<P>::new(x, y);
///         let scalar_mul_result =
///             composer.fixed_base_scalar_mul(e, generator);
///         // Apply the constraint
///         composer
///             .assert_equal_public_point(scalar_mul_result, self.f.clone());
///         Ok(())
///     }
=======
///            // Check that a and b are in range
///            composer.range_gate(a, 1 << 6);
///            composer.range_gate(b, 1 << 5);
///            // Make second constraint a * b = d
///            composer.arithmetic_gate(|gate| {
///                gate.witness(a, b, Some(zero)).mul(E::Fr::one()).pi(-self.d)
///            });
///            let e = composer
///                .add_input(from_embedded_curve_scalar::<E, P>(self.e));
///            let (x, y) = P::AFFINE_GENERATOR_COEFFS;
///            let generator = GroupAffine::new(x, y);
///            let scalar_mul_result =
///                composer.fixed_base_scalar_mul(e, generator);
///
///            // Apply the constrain
///            composer.assert_equal_public_point(scalar_mul_result, self.f);
///            Ok(())
///        }
>>>>>>> 8080e7dd
///
///        fn padded_circuit_size(&self) -> usize {
///            1 << 11
///        }
///    }
///
<<<<<<< HEAD
/// type PC = SonicKZG10::<Bls12_381,DensePolynomial<BlsScalar>>;
/// let pp = PC::setup(
///     1 << 12, None, &mut OsRng
///  )?;
///
/// // Initialize the circuit
/// let mut circuit = TestCircuit::<BlsScalar, JubjubParameters>::default();
=======
/// // Generate CRS
/// let pp = KZG10::<Bls12_381, DensePolynomial<BlsScalar>>::setup(
///     1 << 12,
///     false,
///     &mut OsRng,
/// )?;
>>>>>>> 8080e7dd
///
/// let mut circuit = TestCircuit::<Bls12_381, JubJubParameters>::default();
/// // Compile the circuit
<<<<<<< HEAD
/// let (pk, vd) = circuit.compile::<PC>(&pp).unwrap();
=======
/// let (pk_p, verifier_data) = circuit.compile(&pp)?;
>>>>>>> 8080e7dd
///
/// let (x, y) = JubJubParameters::AFFINE_GENERATOR_COEFFS;
/// let generator: GroupAffine<JubJubParameters> = GroupAffine::new(x, y);
/// let point_f_pi: GroupAffine<JubJubParameters> = AffineCurve::mul(
///     &generator,
///     JubJubScalar::from(2u64).into_repr(),
/// )
/// .into_affine();
/// // Prover POV
/// let proof = {
///     let mut circuit: TestCircuit<Bls12_381, JubJubParameters> = TestCircuit {
///         a: BlsScalar::from(20u64),
///         b: BlsScalar::from(5u64),
///         c: BlsScalar::from(25u64),
///         d: BlsScalar::from(100u64),
///         e: JubJubScalar::from(2u64),
///         f: point_f_pi,
///     };
<<<<<<< HEAD
///     circuit.gen_proof::<PC>(&pp, pk, b"Test")
/// }?;
=======
>>>>>>> 8080e7dd
///
///     circuit.gen_proof(&pp, pk_p, b"Test")?
/// };
/// // Test serialisation for verifier_data
/// let mut verifier_data_bytes = Vec::new();
/// verifier_data.serialize(&mut verifier_data_bytes).unwrap();
///
/// let verif_data: VerifierData<Bls12_381, JubJubParameters> =
///     VerifierData::deserialize(verifier_data_bytes.as_slice()).unwrap();
///
/// assert!(verif_data == verifier_data);
/// // Verifier POV
<<<<<<< HEAD
/// let public_inputs: Vec<PublicInputValue<BlsScalar>> = vec![
///     BlsScalar::from(25u64).into(),
///     BlsScalar::from(100u64).into(),
///     GeIntoPubInput::into_pi(point_f_pi),
/// ];
/// let VerifierData { key, pi_pos } = vd;
/// verify_proof::<BlsScalar, JubjubParameters, PC>(
=======
/// let public_inputs: Vec<PublicInputValue<JubJubParameters>> = vec![
///     BlsScalar::from(25u64).into_pi(),
///     BlsScalar::from(100u64).into_pi(),
///     GeIntoPubInput::into_pi(point_f_pi),
/// ];
///
/// let VerifierData { key, pi_pos } = verifier_data;
/// // TODO: non-ideal hack for a first functional version.
/// verify_proof::<Bls12_381, JubJubParameters>(
>>>>>>> 8080e7dd
///     &pp,
///     key,
///     &proof,
///     &public_inputs,
///     &pi_pos,
///     b"Test",
/// )
/// }
/// ```
pub trait Circuit<F, P>
where
    F: FftField,
    P: TEModelParameters<BaseField = F>,
{
    /// Circuit identifier associated constant.
    const CIRCUIT_ID: [u8; 32];

    /// Gadget implementation used to fill the composer.
    fn gadget(
        &mut self,
        composer: &mut StandardComposer<F, P>,
    ) -> Result<(), Error>;

    /// Compiles the circuit by using a function that returns a `Result`
    /// with the `ProverKey`, `VerifierKey` and the circuit size.
    #[allow(clippy::type_complexity)] // NOTE: Clippy is too hash here.
    fn compile<PC>(
        &mut self,
        u_params: &PC::UniversalParams,
    ) -> Result<(ProverKey<F>, VerifierData<F, PC>), Error>
    where
        F: FftField + PrimeField,
        PC: PolynomialCommitment<F, DensePolynomial<F>>
            + HomomorphicCommitment<F>,
    {
        // Setup PublicParams
        // XXX: KZG10 does not have a trim function so we use sonics and
        // then do a transformation between sonic CommiterKey to KZG10
        // powers
        let circuit_size = self.padded_circuit_size();
<<<<<<< HEAD
        let (ck, _) = PC::trim(u_params, circuit_size, 0, None).unwrap();

=======
        let (ck, _) = SonicKZG10::<E, DensePolynomial<E::Fr>>::trim(
            u_params,
            // +1 per wire, +2 for the permutation poly
            circuit_size + 6,
            0,
            None,
        )
        .unwrap();
        let powers = Powers {
            powers_of_g: ck.powers_of_g.into(),
            powers_of_gamma_g: ck.powers_of_gamma_g.into(),
        };
>>>>>>> 8080e7dd
        //Generate & save `ProverKey` with some random values.
        let mut prover = Prover::<F, P, PC>::new(b"CircuitCompilation");
        self.gadget(prover.mut_cs()).unwrap();
        let pi_pos = prover.mut_cs().pi_positions();
        prover.preprocess(&ck).unwrap();

        // Generate & save `VerifierKey` with some random values.
        let mut verifier = Verifier::new(b"CircuitCompilation");
        self.gadget(verifier.mut_cs()).unwrap();
        verifier.preprocess(&ck).unwrap();
        Ok((
            prover
                .prover_key
                .expect("Unexpected error. Missing ProverKey in compilation"),
            VerifierData::new(
                verifier.verifier_key.expect(
                    "Unexpected error. Missing VerifierKey in compilation",
                ),
                pi_pos,
            ),
        ))
    }

    /// Generates a proof using the provided `CircuitInputs` & `ProverKey`
    /// instances.
    fn gen_proof<PC>(
        &mut self,
        u_params: &PC::UniversalParams,
        prover_key: ProverKey<F>,
        transcript_init: &'static [u8],
    ) -> Result<Proof<F, PC>, Error>
    where
        F: FftField + PrimeField,
        P: TEModelParameters<BaseField = F>,
        PC: PolynomialCommitment<F, DensePolynomial<F>>
            + HomomorphicCommitment<F>,
    {
        // XXX: KZG10 does not have a trim function so we use sonics and
        // then do a transformation between sonic CommiterKey to KZG10
        // powers
        let circuit_size = self.padded_circuit_size();
<<<<<<< HEAD
        let (ck, _) = PC::trim(u_params, circuit_size, 0, None).unwrap();
=======
        let (ck, _) = SonicKZG10::<E, DensePolynomial<E::Fr>>::trim(
            u_params,
            // +1 per wire, +2 for the permutation poly
            circuit_size + 6,
            0,
            None,
        )
        .unwrap();
        let powers = Powers {
            powers_of_g: ck.powers_of_g.into(),
            powers_of_gamma_g: ck.powers_of_gamma_g.into(),
        };
>>>>>>> 8080e7dd
        // New Prover instance
        let mut prover = Prover::new(transcript_init);
        // Fill witnesses for Prover
        self.gadget(prover.mut_cs()).unwrap();
        // Add ProverKey to Prover
        prover.prover_key = Some(prover_key);
        prover.prove(&ck)
    }

    /// Returns the Circuit size padded to the next power of two.
    fn padded_circuit_size(&self) -> usize;
}

/// Verifies a proof using the provided `CircuitInputs` & `VerifierKey`
/// instances.
pub fn verify_proof<F, P, PC>(
    u_params: &PC::UniversalParams,
    plonk_verifier_key: VerifierKey<F, PC>,
    proof: &Proof<F, PC>,
    pub_inputs_values: &[PublicInputValue<F>],
    pub_inputs_positions: &[usize],
    transcript_init: &'static [u8],
) -> Result<(), Error>
where
    F: FftField + PrimeField,
    P: TEModelParameters<BaseField = F>,
    PC: PolynomialCommitment<F, DensePolynomial<F>> + HomomorphicCommitment<F>,
{
    let mut verifier: Verifier<F, P, PC> = Verifier::new(transcript_init);
    let padded_circuit_size = plonk_verifier_key.padded_circuit_size();
    // let key: VerifierKey<E, P> = *plonk_verifier_key;
    verifier.verifier_key = Some(plonk_verifier_key);
<<<<<<< HEAD
    let (_, vk) = PC::trim(u_params, padded_circuit_size, 0, None).unwrap();
=======
    let (_, sonic_vk) = SonicKZG10::<E, DensePolynomial<E::Fr>>::trim(
        u_params,
        // +1 per wire, +2 for the permutation poly
        padded_circuit_size + 6,
        0,
        None,
    )
    .unwrap();

    let vk = kzg10::VerifierKey {
        g: sonic_vk.g,
        gamma_g: sonic_vk.gamma_g,
        h: sonic_vk.h,
        beta_h: sonic_vk.beta_h,
        prepared_h: sonic_vk.prepared_h,
        prepared_beta_h: sonic_vk.prepared_beta_h,
    };
>>>>>>> 8080e7dd

    verifier.verify(
        proof,
        &vk,
        build_pi(pub_inputs_values, pub_inputs_positions, padded_circuit_size)
            .as_slice(),
    )
}

/// Build PI vector for Proof verifications.
fn build_pi<F>(
    pub_input_values: &[PublicInputValue<F>],
    pub_input_pos: &[usize],
    trim_size: usize,
) -> Vec<F>
where
    F: Field,
{
    let mut pi = vec![F::zero(); trim_size];
    pub_input_values
        .iter()
        .flat_map(|pub_input| pub_input.values.clone())
        .zip(pub_input_pos.iter().copied())
        .for_each(|(value, pos)| {
            pi[pos] = -value;
        });
    pi
}

#[cfg(test)]
mod test {
    use super::*;
    use crate::{constraint_system::StandardComposer, util};
    use ark_bls12_377::Bls12_377;
    use ark_bls12_381::Bls12_381;
    use ark_ec::twisted_edwards_extended::GroupAffine;
<<<<<<< HEAD
    use ark_ec::{AffineCurve, PairingEngine};
    use ark_ff::{FftField, PrimeField};
    use ark_poly_commit::{kzg10::KZG10, sonic_pc::SonicKZG10};
=======
    use ark_ec::AffineCurve;
    use ark_poly_commit::kzg10::KZG10;
    use num_traits::One;
    use rand_core::OsRng;
>>>>>>> 8080e7dd

    // Implements a circuit that checks:
    // 1) a + b = c where C is a PI
    // 2) a <= 2^6
    // 3) b <= 2^5
    // 4) a * b = d where D is a PI
    // 5) JubJub::GENERATOR * e(JubJubScalar) = f where F is a PI
    #[derive(derivative::Derivative)]
    #[derivative(Debug(bound = ""), Default(bound = ""))]
    pub struct TestCircuit<F: FftField, P: TEModelParameters<BaseField = F>> {
        a: F,
        b: F,
        c: F,
        d: F,
        e: P::ScalarField,
        f: GroupAffine<P>,
    }

    impl<F, P> Circuit<F, P> for TestCircuit<F, P>
    where
        F: FftField + PrimeField,
        P: TEModelParameters<BaseField = F>,
    {
        const CIRCUIT_ID: [u8; 32] = [0xff; 32];

        fn gadget(
            &mut self,
            composer: &mut StandardComposer<F, P>,
        ) -> Result<(), Error> {
            let a = composer.add_input(self.a);
            let b = composer.add_input(self.b);
            let zero = composer.zero_var;

            // Make first constraint a + b = c (as public input)
<<<<<<< HEAD
            let add_result = composer.add(
                (F::one(), a),
                (F::one(), b),
                F::zero(),
                Some(-self.c),
            );
            composer.assert_equal(add_result, composer.zero_var());
=======
            composer.arithmetic_gate(|gate| {
                gate.witness(a, b, Some(zero))
                    .add(E::Fr::one(), E::Fr::one())
                    .pi(-self.c)
            });
>>>>>>> 8080e7dd

            // Check that a and b are in range
            composer.range_gate(a, 1 << 6);
            composer.range_gate(b, 1 << 5);
            // Make second constraint a * b = d
<<<<<<< HEAD
            let mul_result =
                composer.mul(F::one(), a, b, F::zero(), Some(-self.d));
            composer.assert_equal(mul_result, composer.zero_var());

=======
            composer.arithmetic_gate(|gate| {
                gate.witness(a, b, Some(zero)).mul(E::Fr::one()).pi(-self.d)
            });
>>>>>>> 8080e7dd
            let e = composer
                .add_input(util::from_embedded_curve_scalar::<F, P>(self.e));
            let (x, y) = P::AFFINE_GENERATOR_COEFFS;
            let generator = GroupAffine::new(x, y);
            let scalar_mul_result =
                composer.fixed_base_scalar_mul(e, generator);

            // Apply the constrain
            composer.assert_equal_public_point(scalar_mul_result, self.f);
            Ok(())
        }

        fn padded_circuit_size(&self) -> usize {
            1 << 11
        }
    }

    fn test_full<E: PairingEngine, P: TEModelParameters<BaseField = E::Fr>>(
    ) -> Result<(), Error> {
        // Generate CRS
        let pp = KZG10::<E, DensePolynomial<E::Fr>>::setup(
            1 << 12,
            false,
            &mut OsRng,
        )
        .unwrap();

        let mut circuit = TestCircuit::<E::Fr, P>::default();

        type PC<E> = SonicKZG10<E, DensePolynomial<<E as PairingEngine>::Fr>>;

        // Compile the circuit
        let (pk_p, verifier_data) = circuit.compile::<PC<E>>(&pp).unwrap();

        let (x, y) = P::AFFINE_GENERATOR_COEFFS;
        let generator: GroupAffine<P> = GroupAffine::new(x, y);
        let point_f_pi: GroupAffine<P> = AffineCurve::mul(
            &generator,
            P::ScalarField::from(2u64).into_repr(),
        )
        .into_affine();

        // Prover POV
        let proof = {
            let mut circuit: TestCircuit<E::Fr, P> = TestCircuit {
                a: E::Fr::from(20u64),
                b: E::Fr::from(5u64),
                c: E::Fr::from(25u64),
                d: E::Fr::from(100u64),
                e: P::ScalarField::from(2u64),
                f: point_f_pi,
            };

            circuit.gen_proof(&pp, pk_p, b"Test").unwrap()
        };

        // Test serialisation for verifier_data
        let mut verifier_data_bytes = Vec::new();
        verifier_data.serialize(&mut verifier_data_bytes).unwrap();

        let verif_data: VerifierData<E::Fr, PC<E>> =
            VerifierData::deserialize(verifier_data_bytes.as_slice()).unwrap();

        //assert!(verif_data == verifier_data);

        // Verifier POV
        let public_inputs: Vec<PublicInputValue<E::Fr>> = vec![
            E::Fr::from(25u64).into(),
            E::Fr::from(100u64).into(),
            GeIntoPubInput::into_pi(point_f_pi),
        ];

        let VerifierData { key, pi_pos } = verifier_data;

        // TODO: non-ideal hack for a first functional version.
        assert!(verify_proof::<E::Fr, P, PC<E>>(
            &pp,
            key,
            &proof,
            &public_inputs,
            &pi_pos,
            b"Test",
        )
        .is_ok());

        Ok(())
    }

    #[test]
    #[allow(non_snake_case)]
    fn test_full_on_Bls12_381() -> Result<(), Error> {
        test_full::<Bls12_381, ark_ed_on_bls12_381::EdwardsParameters>()
    }

    #[test]
    #[allow(non_snake_case)]
    fn test_full_on_Bls12_377() -> Result<(), Error> {
        test_full::<Bls12_377, ark_ed_on_bls12_377::EdwardsParameters>()
    }
}<|MERGE_RESOLUTION|>--- conflicted
+++ resolved
@@ -172,21 +172,14 @@
 ///     EdwardsAffine as JubJubAffine, EdwardsParameters as JubJubParameters,
 ///     EdwardsProjective as JubJubProjective, Fr as JubJubScalar,
 /// };
-<<<<<<< HEAD
 /// use ark_ff::{FftField, PrimeField, BigInteger};
 /// use ark_plonk::circuit::{Circuit, PublicInputValue, verify_proof, GeIntoPubInput};
 /// use ark_plonk::constraint_system::StandardComposer;
 /// use ark_plonk::error::Error;
-/// use ark_plonk::prelude::VerifierData;
 /// use ark_poly::polynomial::univariate::DensePolynomial;
 /// use ark_poly_commit::{PolynomialCommitment, sonic_pc::SonicKZG10};
-=======
-/// use ark_ff::{PrimeField, BigInteger};
 /// use ark_plonk::prelude::*;
-/// use ark_poly::polynomial::univariate::DensePolynomial;
-/// use ark_poly_commit::kzg10::KZG10;
 /// use ark_serialize::{CanonicalDeserialize, CanonicalSerialize};
->>>>>>> 8080e7dd
 /// use num_traits::{Zero, One};
 /// use rand_core::OsRng;
 ///
@@ -197,79 +190,25 @@
 /// // 3) b <= 2^5
 /// // 4) a * b = d where D is a PI
 /// // 5) JubJub::GENERATOR * e(JubJubScalar) = f where F is a PI
-<<<<<<< HEAD
-/// #[derive(Debug)]
+/// #[derive(derivative::Derivative)]
+///    #[derivative(Debug(bound = ""), Default(bound = ""))]
 /// pub struct TestCircuit<F, P>
 /// where
 ///     F: FftField,
 ///     P: TEModelParameters<BaseField = F>,
 /// {
-///     a: F,
-///     b: F,
-///     c: F,
-///     d: F,
-///     e: P::ScalarField,
-///     f: GroupAffine<P>,
-/// }
-///
-/// impl<F, P> Default for TestCircuit<F, P>
-/// where
-///     F: FftField,
-///     P: TEModelParameters<BaseField = F>
-/// {
-///     fn default() -> Self {
-///         Self {
-///             a: F::zero(),
-///             b: F::zero(),
-///             c: F::zero(),
-///             d: F::zero(),
-///             e: P::ScalarField::zero(),
-///             f: GroupAffine::<P>::zero(),
-///         }
-///     }
-/// }
+///        a: F,
+///        b: F,
+///        c: F,
+///        d: F,
+///        e: P::ScalarField,
+///        f: GroupAffine<P>,
+///    }
 ///
 /// impl<F, P> Circuit<F, P> for TestCircuit<F, P>
 /// where
 ///     F: FftField + PrimeField,
 ///     P: TEModelParameters<BaseField = F>,
-/// {
-///     const CIRCUIT_ID: [u8; 32] = [0xff; 32];
-///
-///     fn gadget(
-///         &mut self,
-///         composer: &mut StandardComposer<F, P>,
-///     ) -> Result<(), Error> {
-///         // Add fixed witness zero
-///         let a = composer.add_input(self.a);
-///         let b = composer.add_input(self.b);
-///         // Make first constraint a + b = c
-///         let add_result = composer.add(
-///           (F::one(), a),
-///           (F::one(), b),
-///           F::zero(),
-///           Some(-self.c),
-///         );
-///         composer.assert_equal(add_result, composer.zero_var());
-=======
-/// #[derive(derivative::Derivative)]
-///    #[derivative(Debug(bound = ""), Default(bound = ""))]
-///    pub struct TestCircuit<
-///        E: PairingEngine,
-///        P: TEModelParameters<BaseField = E::Fr>,
-///    > {
-///        a: E::Fr,
-///        b: E::Fr,
-///        c: E::Fr,
-///        d: E::Fr,
-///        e: P::ScalarField,
-///        f: GroupAffine<P>,
-///    }
-///
-///    impl<E, P> Circuit<E, P> for TestCircuit<E, P>
-///    where
-///        E: PairingEngine,
-///        P: TEModelParameters<BaseField = E::Fr>,
 ///    {
 ///        const CIRCUIT_ID: [u8; 32] = [0xff; 32];
 ///
@@ -280,38 +219,20 @@
 ///            let a = composer.add_input(self.a);
 ///            let b = composer.add_input(self.b);
 ///            let zero = composer.zero_var();
->>>>>>> 8080e7dd
 ///
 ///            // Make first constraint a + b = c (as public input)
 ///            composer.arithmetic_gate(|gate| {
 ///                gate.witness(a, b, Some(zero))
-///                    .add(E::Fr::one(), E::Fr::one())
+///                    .add(F::one(), F::one())
 ///                    .pi(-self.c)
 ///            });
 ///
-<<<<<<< HEAD
-///         // Make second constraint a * b = d
-///         let mul_result = composer.mul(F::one(), a, b, F::zero(), Some(-self.d));
-///         composer.assert_equal(mul_result, composer.zero_var());
-///
-///         let e_repr = self.e.into_repr().to_bytes_le();
-///         let e = composer.add_input(F::from_le_bytes_mod_order(&e_repr));
-///         let (x, y) = P::AFFINE_GENERATOR_COEFFS;
-///         let generator = GroupAffine::<P>::new(x, y);
-///         let scalar_mul_result =
-///             composer.fixed_base_scalar_mul(e, generator);
-///         // Apply the constraint
-///         composer
-///             .assert_equal_public_point(scalar_mul_result, self.f.clone());
-///         Ok(())
-///     }
-=======
 ///            // Check that a and b are in range
 ///            composer.range_gate(a, 1 << 6);
 ///            composer.range_gate(b, 1 << 5);
 ///            // Make second constraint a * b = d
 ///            composer.arithmetic_gate(|gate| {
-///                gate.witness(a, b, Some(zero)).mul(E::Fr::one()).pi(-self.d)
+///                gate.witness(a, b, Some(zero)).mul(F::one()).pi(-self.d)
 ///            });
 ///            let e = composer
 ///                .add_input(from_embedded_curve_scalar::<E, P>(self.e));
@@ -320,41 +241,35 @@
 ///            let scalar_mul_result =
 ///                composer.fixed_base_scalar_mul(e, generator);
 ///
+///         // Make second constraint a * b = d
+///         let mul_result = composer.mul(F::one(), a, b, F::zero(), Some(-self.d));
+///         composer.assert_equal(mul_result, composer.zero_var());
+///
+///         let e_repr = self.e.into_repr().to_bytes_le();
+///         let e = composer.add_input(F::from_le_bytes_mod_order(&e_repr));
+///         let (x, y) = P::AFFINE_GENERATOR_COEFFS;
+///         let generator = GroupAffine::<P>::new(x, y);
+///         let scalar_mul_result =
+///             composer.fixed_base_scalar_mul(e, generator);
 ///            // Apply the constrain
 ///            composer.assert_equal_public_point(scalar_mul_result, self.f);
 ///            Ok(())
 ///        }
->>>>>>> 8080e7dd
 ///
 ///        fn padded_circuit_size(&self) -> usize {
 ///            1 << 11
 ///        }
 ///    }
 ///
-<<<<<<< HEAD
+/// // Generate CRS
 /// type PC = SonicKZG10::<Bls12_381,DensePolynomial<BlsScalar>>;
 /// let pp = PC::setup(
 ///     1 << 12, None, &mut OsRng
 ///  )?;
 ///
-/// // Initialize the circuit
-/// let mut circuit = TestCircuit::<BlsScalar, JubjubParameters>::default();
-=======
-/// // Generate CRS
-/// let pp = KZG10::<Bls12_381, DensePolynomial<BlsScalar>>::setup(
-///     1 << 12,
-///     false,
-///     &mut OsRng,
-/// )?;
->>>>>>> 8080e7dd
-///
 /// let mut circuit = TestCircuit::<Bls12_381, JubJubParameters>::default();
 /// // Compile the circuit
-<<<<<<< HEAD
-/// let (pk, vd) = circuit.compile::<PC>(&pp).unwrap();
-=======
-/// let (pk_p, verifier_data) = circuit.compile(&pp)?;
->>>>>>> 8080e7dd
+/// let (pk_p, verifier_data) = circuit.compile::<PC>(&pp).unwrap();
 ///
 /// let (x, y) = JubJubParameters::AFFINE_GENERATOR_COEFFS;
 /// let generator: GroupAffine<JubJubParameters> = GroupAffine::new(x, y);
@@ -373,32 +288,18 @@
 ///         e: JubJubScalar::from(2u64),
 ///         f: point_f_pi,
 ///     };
-<<<<<<< HEAD
 ///     circuit.gen_proof::<PC>(&pp, pk, b"Test")
 /// }?;
-=======
->>>>>>> 8080e7dd
-///
-///     circuit.gen_proof(&pp, pk_p, b"Test")?
-/// };
+///
 /// // Test serialisation for verifier_data
 /// let mut verifier_data_bytes = Vec::new();
 /// verifier_data.serialize(&mut verifier_data_bytes).unwrap();
 ///
-/// let verif_data: VerifierData<Bls12_381, JubJubParameters> =
+/// let verif_data: VerifierData<Bls12_381::Fr, JubJubParameters> =
 ///     VerifierData::deserialize(verifier_data_bytes.as_slice()).unwrap();
 ///
 /// assert!(verif_data == verifier_data);
 /// // Verifier POV
-<<<<<<< HEAD
-/// let public_inputs: Vec<PublicInputValue<BlsScalar>> = vec![
-///     BlsScalar::from(25u64).into(),
-///     BlsScalar::from(100u64).into(),
-///     GeIntoPubInput::into_pi(point_f_pi),
-/// ];
-/// let VerifierData { key, pi_pos } = vd;
-/// verify_proof::<BlsScalar, JubjubParameters, PC>(
-=======
 /// let public_inputs: Vec<PublicInputValue<JubJubParameters>> = vec![
 ///     BlsScalar::from(25u64).into_pi(),
 ///     BlsScalar::from(100u64).into_pi(),
@@ -407,8 +308,7 @@
 ///
 /// let VerifierData { key, pi_pos } = verifier_data;
 /// // TODO: non-ideal hack for a first functional version.
-/// verify_proof::<Bls12_381, JubJubParameters>(
->>>>>>> 8080e7dd
+/// verify_proof::<Bls12_381::Fr, JubJubParameters, PC>(
 ///     &pp,
 ///     key,
 ///     &proof,
@@ -449,11 +349,7 @@
         // then do a transformation between sonic CommiterKey to KZG10
         // powers
         let circuit_size = self.padded_circuit_size();
-<<<<<<< HEAD
-        let (ck, _) = PC::trim(u_params, circuit_size, 0, None).unwrap();
-
-=======
-        let (ck, _) = SonicKZG10::<E, DensePolynomial<E::Fr>>::trim(
+        let (ck, _) = PC::trim(
             u_params,
             // +1 per wire, +2 for the permutation poly
             circuit_size + 6,
@@ -461,11 +357,7 @@
             None,
         )
         .unwrap();
-        let powers = Powers {
-            powers_of_g: ck.powers_of_g.into(),
-            powers_of_gamma_g: ck.powers_of_gamma_g.into(),
-        };
->>>>>>> 8080e7dd
+
         //Generate & save `ProverKey` with some random values.
         let mut prover = Prover::<F, P, PC>::new(b"CircuitCompilation");
         self.gadget(prover.mut_cs()).unwrap();
@@ -507,10 +399,7 @@
         // then do a transformation between sonic CommiterKey to KZG10
         // powers
         let circuit_size = self.padded_circuit_size();
-<<<<<<< HEAD
-        let (ck, _) = PC::trim(u_params, circuit_size, 0, None).unwrap();
-=======
-        let (ck, _) = SonicKZG10::<E, DensePolynomial<E::Fr>>::trim(
+        let (ck, _) = PC::trim(
             u_params,
             // +1 per wire, +2 for the permutation poly
             circuit_size + 6,
@@ -518,11 +407,6 @@
             None,
         )
         .unwrap();
-        let powers = Powers {
-            powers_of_g: ck.powers_of_g.into(),
-            powers_of_gamma_g: ck.powers_of_gamma_g.into(),
-        };
->>>>>>> 8080e7dd
         // New Prover instance
         let mut prover = Prover::new(transcript_init);
         // Fill witnesses for Prover
@@ -555,10 +439,7 @@
     let padded_circuit_size = plonk_verifier_key.padded_circuit_size();
     // let key: VerifierKey<E, P> = *plonk_verifier_key;
     verifier.verifier_key = Some(plonk_verifier_key);
-<<<<<<< HEAD
-    let (_, vk) = PC::trim(u_params, padded_circuit_size, 0, None).unwrap();
-=======
-    let (_, sonic_vk) = SonicKZG10::<E, DensePolynomial<E::Fr>>::trim(
+    let (_, vk) = PC::trim(
         u_params,
         // +1 per wire, +2 for the permutation poly
         padded_circuit_size + 6,
@@ -566,16 +447,6 @@
         None,
     )
     .unwrap();
-
-    let vk = kzg10::VerifierKey {
-        g: sonic_vk.g,
-        gamma_g: sonic_vk.gamma_g,
-        h: sonic_vk.h,
-        beta_h: sonic_vk.beta_h,
-        prepared_h: sonic_vk.prepared_h,
-        prepared_beta_h: sonic_vk.prepared_beta_h,
-    };
->>>>>>> 8080e7dd
 
     verifier.verify(
         proof,
@@ -612,16 +483,10 @@
     use ark_bls12_377::Bls12_377;
     use ark_bls12_381::Bls12_381;
     use ark_ec::twisted_edwards_extended::GroupAffine;
-<<<<<<< HEAD
     use ark_ec::{AffineCurve, PairingEngine};
     use ark_ff::{FftField, PrimeField};
     use ark_poly_commit::{kzg10::KZG10, sonic_pc::SonicKZG10};
-=======
-    use ark_ec::AffineCurve;
-    use ark_poly_commit::kzg10::KZG10;
-    use num_traits::One;
-    use rand_core::OsRng;
->>>>>>> 8080e7dd
+    use rand::rngs::OsRng;
 
     // Implements a circuit that checks:
     // 1) a + b = c where C is a PI
@@ -656,36 +521,19 @@
             let zero = composer.zero_var;
 
             // Make first constraint a + b = c (as public input)
-<<<<<<< HEAD
-            let add_result = composer.add(
-                (F::one(), a),
-                (F::one(), b),
-                F::zero(),
-                Some(-self.c),
-            );
-            composer.assert_equal(add_result, composer.zero_var());
-=======
             composer.arithmetic_gate(|gate| {
                 gate.witness(a, b, Some(zero))
-                    .add(E::Fr::one(), E::Fr::one())
+                    .add(F::one(), F::one())
                     .pi(-self.c)
             });
->>>>>>> 8080e7dd
 
             // Check that a and b are in range
             composer.range_gate(a, 1 << 6);
             composer.range_gate(b, 1 << 5);
             // Make second constraint a * b = d
-<<<<<<< HEAD
-            let mul_result =
-                composer.mul(F::one(), a, b, F::zero(), Some(-self.d));
-            composer.assert_equal(mul_result, composer.zero_var());
-
-=======
             composer.arithmetic_gate(|gate| {
-                gate.witness(a, b, Some(zero)).mul(E::Fr::one()).pi(-self.d)
+                gate.witness(a, b, Some(zero)).mul(F::one()).pi(-self.d)
             });
->>>>>>> 8080e7dd
             let e = composer
                 .add_input(util::from_embedded_curve_scalar::<F, P>(self.e));
             let (x, y) = P::AFFINE_GENERATOR_COEFFS;
@@ -703,22 +551,20 @@
         }
     }
 
-    fn test_full<E: PairingEngine, P: TEModelParameters<BaseField = E::Fr>>(
-    ) -> Result<(), Error> {
+    fn test_full<F, P, PC>() -> Result<(), Error>
+    where
+        F: FftField + PrimeField,
+        P: TEModelParameters<BaseField = F>,
+        PC: PolynomialCommitment<F, DensePolynomial<F>>
+            + HomomorphicCommitment<F>,
+    {
         // Generate CRS
-        let pp = KZG10::<E, DensePolynomial<E::Fr>>::setup(
-            1 << 12,
-            false,
-            &mut OsRng,
-        )
-        .unwrap();
-
-        let mut circuit = TestCircuit::<E::Fr, P>::default();
-
-        type PC<E> = SonicKZG10<E, DensePolynomial<<E as PairingEngine>::Fr>>;
+        let pp = PC::setup(1 << 12, None, &mut OsRng).unwrap();
+
+        let mut circuit = TestCircuit::<F, P>::default();
 
         // Compile the circuit
-        let (pk_p, verifier_data) = circuit.compile::<PC<E>>(&pp).unwrap();
+        let (pk_p, verifier_data) = circuit.compile::<PC>(&pp).unwrap();
 
         let (x, y) = P::AFFINE_GENERATOR_COEFFS;
         let generator: GroupAffine<P> = GroupAffine::new(x, y);
@@ -730,38 +576,38 @@
 
         // Prover POV
         let proof = {
-            let mut circuit: TestCircuit<E::Fr, P> = TestCircuit {
-                a: E::Fr::from(20u64),
-                b: E::Fr::from(5u64),
-                c: E::Fr::from(25u64),
-                d: E::Fr::from(100u64),
+            let mut circuit: TestCircuit<F, P> = TestCircuit {
+                a: F::from(20u64),
+                b: F::from(5u64),
+                c: F::from(25u64),
+                d: F::from(100u64),
                 e: P::ScalarField::from(2u64),
                 f: point_f_pi,
             };
 
-            circuit.gen_proof(&pp, pk_p, b"Test").unwrap()
+            circuit.gen_proof::<PC>(&pp, pk_p, b"Test").unwrap()
         };
 
         // Test serialisation for verifier_data
         let mut verifier_data_bytes = Vec::new();
         verifier_data.serialize(&mut verifier_data_bytes).unwrap();
 
-        let verif_data: VerifierData<E::Fr, PC<E>> =
+        let verif_data: VerifierData<F, PC> =
             VerifierData::deserialize(verifier_data_bytes.as_slice()).unwrap();
 
         //assert!(verif_data == verifier_data);
 
         // Verifier POV
-        let public_inputs: Vec<PublicInputValue<E::Fr>> = vec![
-            E::Fr::from(25u64).into(),
-            E::Fr::from(100u64).into(),
+        let public_inputs: Vec<PublicInputValue<F>> = vec![
+            F::from(25u64).into(),
+            F::from(100u64).into(),
             GeIntoPubInput::into_pi(point_f_pi),
         ];
 
         let VerifierData { key, pi_pos } = verifier_data;
 
         // TODO: non-ideal hack for a first functional version.
-        assert!(verify_proof::<E::Fr, P, PC<E>>(
+        assert!(verify_proof::<F, P, PC>(
             &pp,
             key,
             &proof,
@@ -777,12 +623,20 @@
     #[test]
     #[allow(non_snake_case)]
     fn test_full_on_Bls12_381() -> Result<(), Error> {
-        test_full::<Bls12_381, ark_ed_on_bls12_381::EdwardsParameters>()
+        test_full::<
+            <Bls12_381 as PairingEngine>::Fr,
+            ark_ed_on_bls12_381::EdwardsParameters,
+            crate::commitment::KZG10<Bls12_381>,
+        >()
     }
 
     #[test]
     #[allow(non_snake_case)]
     fn test_full_on_Bls12_377() -> Result<(), Error> {
-        test_full::<Bls12_377, ark_ed_on_bls12_377::EdwardsParameters>()
+        test_full::<
+            <Bls12_377 as PairingEngine>::Fr,
+            ark_ed_on_bls12_377::EdwardsParameters,
+            crate::commitment::KZG10<Bls12_377>,
+        >()
     }
 }