// This Source Code Form is subject to the terms of the Mozilla Public
// License, v. 2.0. If a copy of the MPL was not distributed with this
// file, You can obtain one at http://mozilla.org/MPL/2.0/.
//
// Copyright (c) DUSK NETWORK. All rights reserved.

//! Tools & traits for PLONK circuits

use core::marker::PhantomData;

use crate::constraint_system::StandardComposer;
use crate::error::Error;
use crate::proof_system::{
    Proof, Prover, ProverKey, Verifier, VerifierKey as PlonkVerifierKey,
};
use ark_ec::models::TEModelParameters;
<<<<<<< HEAD
use ark_ec::{PairingEngine, };
=======
use ark_ec::{
    twisted_edwards_extended::{GroupAffine, GroupProjective},
    PairingEngine, ProjectiveCurve,
};
>>>>>>> 2e884c56
use ark_ff::PrimeField;
use ark_poly::univariate::DensePolynomial;
use ark_poly_commit::kzg10::{self, Powers, UniversalParams};
use ark_poly_commit::sonic_pc::SonicKZG10;
use ark_poly_commit::PolynomialCommitment;
use ark_serialize::*;

// The reason for introducing these two traits is to have a workaround for not being able to
// implement `From<_> for Values` for both `PrimeField` and `GroupAffine`. The reason why this is
// not possible is because both the trait `PrimeField` and the struct `GroupAffine` are external
// to the crate, and therefore the compiler cannot be sure that `PrimeField` will never be
// implemented for `GroupAffine`. In which case, the two implementations of `From` would be
// inconsistent. To this end, we create to helper traits, `FeIntoPubInput` and `GeIntoPubInput`,
// that stand for "Field Element Into Public Input" and "Group Element Into Public Input"
// respectively.
trait FeIntoPubInput<T> {
    fn into_pi(self) -> T;
}

trait GeIntoPubInput<T> {
    fn into_pi(self) -> T;
}

#[derive(Default, Debug, Clone, CanonicalDeserialize, CanonicalSerialize)]
/// Structure that represents a PLONK Circuit Public Input converted into its
/// scalar representation.
pub struct PublicInputValue<F: PrimeField, P: TEModelParameters<BaseField = F>>
{
    pub(crate) values: Vec<F>,
    _marker: PhantomData<P>,
}

impl<F: PrimeField, P: TEModelParameters<BaseField = F>> FeIntoPubInput<PublicInputValue<F, P>> for F {
    fn into_pi(self) -> PublicInputValue<F, P> {
        PublicInputValue {
            values: vec![self],
            _marker: PhantomData,
        }
    }
}

impl<F: PrimeField, P: TEModelParameters<BaseField = F>> GeIntoPubInput<PublicInputValue<F, P>> for GroupAffine<P> {
    fn into_pi(self) -> PublicInputValue<F, P> {
        PublicInputValue{
            values: vec![self.x, self.y],
            _marker: PhantomData
        }
    }
}

impl<F: PrimeField, P: TEModelParameters<BaseField = F>> GeIntoPubInput<PublicInputValue<F, P>> for GroupProjective<P> {
    fn into_pi(self) -> PublicInputValue<F, P> {
        let point: GroupAffine<P> = self.into_affine();
        PublicInputValue{
            values: vec![point.x, point.y],
            _marker: PhantomData
        }
    }
}

#[derive(Debug, Clone, PartialEq, Eq, CanonicalDeserialize, CanonicalSerialize)]
/// Collection of structs/objects that the Verifier will use in order to
/// de/serialize data needed for Circuit proof verification.
/// This structure can be seen as a link between the [`Circuit`] public input
/// positions and the [`VerifierKey`] that the Verifier needs to use.
pub struct VerifierData<
    E: PairingEngine,
    P: TEModelParameters<BaseField = E::Fr>,
> {
    key: PlonkVerifierKey<E, P>,
    pi_pos: Vec<usize>,
}

impl<E: PairingEngine, P: TEModelParameters<BaseField = E::Fr>>
    VerifierData<E, P>
{
    /// Creates a new `VerifierData` from a [`VerifierKey`] and the public
    /// input positions of the circuit that it represents.
    pub fn new(key: PlonkVerifierKey<E, P>, pi_pos: Vec<usize>) -> Self {
        Self { key, pi_pos }
    }

    /// Returns a reference to the contained [`VerifierKey`].
    pub fn key(self) -> PlonkVerifierKey<E, P> {
        self.key
    }

    /// Returns a reference to the contained Public Input positions.
    pub fn pi_pos(&self) -> &Vec<usize> {
        &self.pi_pos
    }
}

/// Trait that should be implemented for any circuit function to provide to it
/// the capabilities of automatically being able to generate, and verify proofs
/// as well as compile the circuit.
/// # Example
///
/// ```ignore
/// use rand_core::OsRng;
///
/// fn main() -> Result<(), Error> {
/// // Implements a circuit that checks:
/// // 1) a + b = c where C is a PI
/// // 2) a <= 2^6
/// // 3) b <= 2^5
/// // 4) a * b = d where D is a PI
/// // 5) JubJub::GENERATOR * e(JubJubScalar) = f where F is a PI
/// #[derive(Debug, Default)]
/// pub struct TestCircuit {
///     a: E::Fr,
///     b: E::Fr,
///     c: E::Fr,
///     d: E::Fr,
///     e: JubJubScalar,
///     f: JubJubAffine,
/// }
///
/// impl<
///         E: PairingEngine,
///         T: ProjectiveCurve<BaseField = E::Fr>,
///         P: TEModelParameters<BaseField = E::Fr>,
///     > Circuit<E, T, P> for TestCircuit<E, T, P>
/// {
///     const CIRCUIT_ID: [u8; 32] = [0xff; 32];
///     fn gadget(
///         &mut self,
///         composer: &mut StandardComposer<E, T, P>,
///     ) -> Result<(), Error> {
///         // Add fixed witness zero
///         let a = composer.add_input(self.a);
///         let b = composer.add_input(self.b);
///         // Make first constraint a + b = c
///         composer.poly_gate(
///             a,
///             b,
///             composer.zero_var,
///             E::Fr::zero(),
///             E::Fr::one(),
///             E::Fr::one(),
///             E::Fr::zero(),
///             E::Fr::zero(),
///             Some(-self.c),
///         );
///         // Check that a and b are in range
///         composer.range_gate(a, 1 << 6);
///         composer.range_gate(b, 1 << 5);
///         // Make second constraint a * b = d
///         composer.poly_gate(
///             a,
///             b,
///             composer.zero,
///             E::Fr::one(),
///             E::Fr::zero(),
///             E::Fr::zero(),
///             E::Fr::one(),
///             E::Fr::zero(),
///             Some(-self.d),
///         );
///
///         let e = composer
///             .add_input(util::from_embedded_curve_scalar::<E, P>(self.e));
///         let (x, y) = P::AFFINE_GENERATOR_COEFFS;
///         let generator = GroupAffine::new(x, y);
///         let scalar_mul_result =
///             composer.fixed_base_scalar_mul(e, generator);
///         // Apply the constrain
///         composer
///             .assert_equal_public_point(scalar_mul_result, self.f);
///         Ok(())
///     }
///     fn padded_circuit_size(&self) -> usize {
///         1 << 11
///     }
/// }
///
/// let pp = PublicParameters::setup(1 << 12, &mut OsRng)?;
/// // Initialize the circuit
/// let mut circuit = TestCircuit::default();
/// // Compile the circuit
/// let (pk, vd) = circuit.compile(&pp)?;
///
/// // Prover POV
/// let (x, y) = P::AFFINE_GENERATOR_COEFFS;
/// let generator = GroupAffine::new(x, y);
/// let proof = {
///     let mut circuit = TestCircuit {
///         a: E::Fr::from(20u64),
///         b: E::Fr::from(5u64),
///         c: E::Fr::from(25u64),
///         d: E::Fr::from(100u64),
///         e: JubJubScalar::from(2u64),
///         f: JubJubAffine::from(
///             generator * JubJubScalar::from(2u64),
///         ),
///         _marker: PhantomData,
///     };
///
///     circuit.gen_proof(&pp, &pk, b"Test")
/// }?;
///
/// // Verifier POV
/// let public_inputs: Vec<PublicInputValue> = vec![
///     E::Fr::from(25u64).into(),
///     E::Fr::from(100u64).into(),
///     JubJubAffine::from(
///         generator * JubJubScalar::from(2u64),
///     )
///     .into(),
/// ];
///
/// circuit::verify_proof(
///     &pp,
///     &vd.key(),
///     &proof,
///     &public_inputs,
///     &vd.pi_pos(),
///     b"Test",
/// )
/// }
pub trait Circuit<E, P>
where
    E: PairingEngine,
    P: TEModelParameters<BaseField = E::Fr>,
    Self: Sized,
{
    /// Circuit identifier associated constant.
    const CIRCUIT_ID: [u8; 32];
    /// Gadget implementation used to fill the composer.
    fn gadget(
        &mut self,
        composer: &mut StandardComposer<E, P>,
    ) -> Result<(), Error>;
    /// Compiles the circuit by using a function that returns a `Result`
    /// with the `ProverKey`, `VerifierKey` and the circuit size.
    fn compile(
        &mut self,
        u_params: &UniversalParams<E>,
    ) -> Result<(ProverKey<E::Fr, P>, VerifierData<E, P>), Error> {
        // Setup PublicParams
        // XXX: KZG10 does not have a trim function so we use sonics and
        // then do a transformation between sonic CommiterKey to KZG10
        // powers
        let circuit_size = self.padded_circuit_size();
        let (ck, _) = SonicKZG10::<E, DensePolynomial<E::Fr>>::trim(
            u_params,
            circuit_size,
            0,
            None,
        )
        .unwrap();
        let powers = Powers {
            powers_of_g: ck.powers_of_g.into(),
            powers_of_gamma_g: ck.powers_of_gamma_g.into(),
        };
        //Generate & save `ProverKey` with some random values.
        let mut prover = Prover::new(b"CircuitCompilation");
        self.gadget(prover.mut_cs())?;
        let pi_pos = prover.mut_cs().pi_positions();
        prover.preprocess(&powers)?;

        // Generate & save `VerifierKey` with some random values.
        let mut verifier = Verifier::new(b"CircuitCompilation");
        self.gadget(verifier.mut_cs())?;
        verifier.preprocess(&powers)?;
        Ok((
            prover
                .prover_key
                .expect("Unexpected error. Missing ProverKey in compilation"),
            VerifierData::new(
                verifier.verifier_key.expect(
                    "Unexpected error. Missing VerifierKey in compilation",
                ),
                pi_pos,
            ),
        ))
    }

    /// Generates a proof using the provided `CircuitInputs` & `ProverKey`
    /// instances.
    fn gen_proof(
        &mut self,
        u_params: &UniversalParams<E>,
        prover_key: ProverKey<E::Fr, P>,
        transcript_init: &'static [u8],
    ) -> Result<Proof<E, P>, Error> {
        // XXX: KZG10 does not have a trim function so we use sonics and
        // then do a transformation between sonic CommiterKey to KZG10
        // powers
        let circuit_size = self.padded_circuit_size();
        let (ck, _) = SonicKZG10::<E, DensePolynomial<E::Fr>>::trim(
            u_params,
            circuit_size,
            0,
            None,
        )
        .unwrap();
        let powers = Powers {
            powers_of_g: ck.powers_of_g.into(),
            powers_of_gamma_g: ck.powers_of_gamma_g.into(),
        };
        // New Prover instance
        let mut prover = Prover::new(transcript_init);
        // Fill witnesses for Prover
        self.gadget(prover.mut_cs())?;
        // Add ProverKey to Prover
        prover.prover_key = Some(prover_key);
        prover.prove(&powers)
    }

    /// Returns the Circuit size padded to the next power of two.
    fn padded_circuit_size(&self) -> usize;
}

/// Verifies a proof using the provided `CircuitInputs` & `VerifierKey`
/// instances.
pub fn verify_proof<
    E: PairingEngine,
    P: TEModelParameters<BaseField = E::Fr>,
>(
    u_params: &UniversalParams<E>,
    plonk_verifier_key: PlonkVerifierKey<E, P>,
    proof: &Proof<E, P>,
    pub_inputs_values: &[PublicInputValue<E::Fr, P>],
    pub_inputs_positions: &[usize],
    transcript_init: &'static [u8],
) -> Result<(), Error> {
    let mut verifier: Verifier<E, P> = Verifier::new(transcript_init);
    let padded_circuit_size = plonk_verifier_key.padded_circuit_size();
    // let key: VerifierKey<E, P> = *plonk_verifier_key;
    verifier.verifier_key = Some(plonk_verifier_key);
    let (_, sonic_vk) = SonicKZG10::<E, DensePolynomial<E::Fr>>::trim(
        u_params,
        padded_circuit_size,
        0,
        None,
    )
    .unwrap();

    let vk = kzg10::VerifierKey {
        g: sonic_vk.g,
        gamma_g: sonic_vk.gamma_g,
        h: sonic_vk.h,
        beta_h: sonic_vk.beta_h,
        prepared_h: sonic_vk.prepared_h,
        prepared_beta_h: sonic_vk.prepared_beta_h,
    };

    verifier.verify(
        proof,
        &vk,
        build_pi(pub_inputs_values, pub_inputs_positions, padded_circuit_size)
            .as_slice(),
    )
}

/// Build PI vector for Proof verifications.
fn build_pi<F: PrimeField, P: TEModelParameters<BaseField = F>>(
    pub_input_values: &[PublicInputValue<F, P>],
    pub_input_pos: &[usize],
    trim_size: usize,
) -> Vec<F> {
    let mut pi = vec![F::zero(); trim_size];
    pub_input_values
        .iter()
        .map(|pub_input| pub_input.values.clone())
        .flatten()
        .zip(pub_input_pos.iter().copied())
        .for_each(|(value, pos)| {
            pi[pos] = -value;
        });
    pi
}

#[cfg(test)]
mod tests {
    use super::*;
    use crate::{constraint_system::StandardComposer, util};
    use ark_bls12_381::{Fr as BlsScalar, Bls12_381};
    use ark_ec::twisted_edwards_extended::GroupAffine;
    use ark_ed_on_bls12_381::{Fr as EmbeddedScalar, EdwardsParameters, EdwardsProjective, EdwardsAffine};
    use num_traits::{One, Zero};
    use ark_poly_commit::kzg10::KZG10;
    use ark_ec::AffineCurve;

    // Implements a circuit that checks:
    // 1) a + b = c where C is a PI
    // 2) a <= 2^6
    // 3) b <= 2^5
    // 4) a * b = d where D is a PI
    // 5) JubJub::GENERATOR * e(JubJubScalar) = f where F is a PI
    #[derive(Debug)]
    pub struct TestCircuit<
        E: PairingEngine,
        P: TEModelParameters<BaseField = E::Fr>,
    > {
        a: E::Fr,
        b: E::Fr,
        c: E::Fr,
        d: E::Fr,
        e: P::ScalarField,
        f: GroupAffine<P>,
    }
    impl<
        E: PairingEngine,
        T: ProjectiveCurve<BaseField = E::Fr>,
        P: TEModelParameters<BaseField = E::Fr>,
    > Default for TestCircuit<E, T, P> {
        fn default() -> Self {
            Self {
                a: E::Fr::zero(),
                b: E::Fr::zero(),
                c: E::Fr::zero(),
                d: E::Fr::zero(),
                e: P::ScalarField::zero(),
                f: GroupAffine::<P>::zero(),
                _marker: Default::default()
            }
        }
    }
    impl<
            E: PairingEngine,
            P: TEModelParameters<BaseField = E::Fr>,
        > Circuit<E, P> for TestCircuit<E, P>
    {
        const CIRCUIT_ID: [u8; 32] = [0xff; 32];
        fn gadget(
            &mut self,
            composer: &mut StandardComposer<E, P>,
        ) -> Result<(), Error> {
            let a = composer.add_input(self.a);
            let b = composer.add_input(self.b);
            // Make first constraint a + b = c
            composer.add(
                (E::Fr::zero(), a),
                (E::Fr::zero(), b),
                E::Fr::zero(),
                Some(-self.c),
            );
            // Check that a and b are in range
            composer.range_gate(a, 1 << 6);
            composer.range_gate(b, 1 << 5);
            // Make second constraint a * b = d
            composer.mul(E::Fr::one(), a, b, E::Fr::zero(), Some(-self.d));

            let e = composer
                .add_input(util::from_embedded_curve_scalar::<E, P>(self.e));
            let (x, y) = P::AFFINE_GENERATOR_COEFFS;
            let generator = GroupAffine::new(x, y);
            let scalar_mul_result =
                composer.fixed_base_scalar_mul(e, generator);
            // Apply the constrain
            composer.assert_equal_public_point(scalar_mul_result, self.f);
            Ok(())
        }
        fn padded_circuit_size(&self) -> usize {
            1 << 11
        }
    }

    // TODO: Complete serialization first
    #[test]
    fn test_full() -> Result<(), Error> {
        use rand_core::OsRng;

        // Generate CRS
        let pp = KZG10::<Bls12_381,DensePolynomial<BlsScalar>,>::setup(
            1 << 12, false, &mut OsRng
        )?;

        let mut circuit = TestCircuit::<Bls12_381,
            EdwardsProjective,
            EdwardsParameters>::default();

        // Compile the circuit
        let (pk_p, verifier_data) = circuit.compile(&pp)?;

        let (x, y) = EdwardsParameters::AFFINE_GENERATOR_COEFFS;
        let generator = EdwardsAffine::new(x, y);
        let point_f_pi: EdwardsAffine = AffineCurve::mul(
            &generator,
            EmbeddedScalar::from(2u64).into_repr(),
        ).into_affine();

        // Prover POV
        let proof = {

            let mut circuit: TestCircuit<
                Bls12_381,
                EdwardsProjective,
                EdwardsParameters,
            > = TestCircuit {
                a: BlsScalar::from(20u64),
                b: BlsScalar::from(5u64),
                c: BlsScalar::from(25u64),
                d: BlsScalar::from(100u64),
                e: EmbeddedScalar::from(2u64),
                f: point_f_pi,
                _marker: PhantomData,
            };

            circuit.gen_proof(&pp, pk_p, b"Test")?
        };

        // Test serialisation for verifier_data
        let mut verifier_data_bytes = Vec::new();
        verifier_data.serialize(&mut verifier_data_bytes).unwrap();

        let verif_data: VerifierData<Bls12_381, EdwardsParameters> = VerifierData::deserialize(verifier_data_bytes.as_slice()).unwrap();

        assert!(verif_data == verifier_data);

        // Verifier POV
        let public_inputs: Vec<PublicInputValue<BlsScalar, EdwardsParameters>> = vec![
            BlsScalar::from(25u64).into_pi(),
            BlsScalar::from(100u64).into_pi(),
            point_f_pi.into_pi(),
        ];

        // todo: non-ideal hack for a first functional version.
        let pi_pos = verifier_data.pi_pos().clone();
        assert!(verify_proof::<Bls12_381, EdwardsProjective, EdwardsParameters>(
            &pp,
            verifier_data.key(),
            &proof,
            &public_inputs,
            &pi_pos,
            b"Test",
        ).is_ok());

        Ok(())
    }
}<|MERGE_RESOLUTION|>--- conflicted
+++ resolved
@@ -13,15 +13,11 @@
 use crate::proof_system::{
     Proof, Prover, ProverKey, Verifier, VerifierKey as PlonkVerifierKey,
 };
-use ark_ec::models::TEModelParameters;
-<<<<<<< HEAD
-use ark_ec::{PairingEngine, };
-=======
 use ark_ec::{
+    models::TEModelParameters,
     twisted_edwards_extended::{GroupAffine, GroupProjective},
     PairingEngine, ProjectiveCurve,
 };
->>>>>>> 2e884c56
 use ark_ff::PrimeField;
 use ark_poly::univariate::DensePolynomial;
 use ark_poly_commit::kzg10::{self, Powers, UniversalParams};
