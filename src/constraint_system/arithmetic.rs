--- conflicted
+++ resolved
@@ -603,14 +603,11 @@
         assert!(res.is_ok());
     }
 
-<<<<<<< HEAD
-    fn test_incorrect_add_mul_gate<E, P>()
+    fn test_correct_big_arith_gate<E, P>()
     where
-=======
-    fn test_correct_big_arith_gate<
         E: PairingEngine,
         P: TEModelParameters<BaseField = E::Fr>,
-    >() {
+    {
         let res = gadget_tester(
             |composer: &mut StandardComposer<E, P>| {
                 // Verify that (4*5)*6 + 4*7 + 5*8 + 9*10 + 11 = 289
@@ -645,10 +642,11 @@
         assert!(res.is_ok());
     }
 
-    fn test_incorrect_big_arith_gate<
+    fn test_incorrect_big_arith_gate<E, P>()
+    where
         E: PairingEngine,
         P: TEModelParameters<BaseField = E::Fr>,
-    >() {
+    {
         let res = gadget_tester(
             |composer: &mut StandardComposer<E, P>| {
                 // Verify that (4*5)*6 + 4*7 + 5*8 + 9*12 + 11 != 289
@@ -683,8 +681,8 @@
         assert!(res.is_err());
     }
 
-    fn test_incorrect_add_mul_gate<
->>>>>>> 5e43c402
+    fn test_incorrect_add_mul_gate<E, P>
+    where
         E: PairingEngine,
         P: TEModelParameters<BaseField = E::Fr>,
     {
@@ -730,26 +728,16 @@
     }
 
     // Bls12-381 tests
-<<<<<<< HEAD
     batch_test!(
         [
             test_public_inputs,
             test_correct_add_mul_gate,
             test_correct_add_gate,
             test_correct_big_add_mul_gate,
-            test_incorrect_add_mul_gate
+            test_correct_big_arith_gate,
+            test_incorrect_add_mul_gate,
+            test_incorrect_big_arith_gate
         ],
-=======
-    batch_test!([
-        test_public_inputs,
-        test_correct_add_mul_gate,
-        test_correct_add_gate,
-        test_correct_big_add_mul_gate,
-        test_correct_big_arith_gate,
-        test_incorrect_add_mul_gate,
-        test_incorrect_big_arith_gate
-    ],
->>>>>>> 5e43c402
         [] => (
             Bls12_381,
             ark_ed_on_bls12_381::EdwardsParameters
@@ -757,26 +745,16 @@
     );
 
     // Bls12-377 tests
-<<<<<<< HEAD
     batch_test!(
         [
             test_public_inputs,
             test_correct_add_mul_gate,
             test_correct_add_gate,
             test_correct_big_add_mul_gate,
-            test_incorrect_add_mul_gate
+            test_correct_big_arith_gate,
+            test_incorrect_add_mul_gate,
+            test_incorrect_big_arith_gate
         ],
-=======
-    batch_test!([
-        test_public_inputs,
-        test_correct_add_mul_gate,
-        test_correct_add_gate,
-        test_correct_big_add_mul_gate,
-        test_correct_big_arith_gate,
-        test_incorrect_add_mul_gate,
-        test_incorrect_big_arith_gate
-    ],
->>>>>>> 5e43c402
         [] => (
             Bls12_377,
             ark_ed_on_bls12_377::EdwardsParameters
