// This Source Code Form is subject to the terms of the Mozilla Public
// License, v. 2.0. If a copy of the MPL was not distributed with this
// file, You can obtain one at http://mozilla.org/MPL/2.0/.
//
// Copyright (c) DUSK NETWORK. All rights reserved.

//! A `Composer` could be understood as some sort of Trait that is actually
//! defining some kind of Circuit Builder for PLONK.
//!
//! In that sense, here we have the implementation of the [`StandardComposer`]
//! which has been designed in order to provide the maximum amount of
//! performance while having a big scope in utility terms.
//!
//! It allows us not only to build Add and Mul constraints but also to build
//! ECC op. gates, Range checks, Logical gates (Bitwise ops) etc.

use crate::constraint_system::Variable;
use crate::permutation::Permutation;
use alloc::collections::BTreeMap;

#[cfg(feature = "trace")]
use ark_ff::BigInteger;
use ark_ff::FftField;
use core::marker::PhantomData;
use hashbrown::HashMap;

use ark_ec::{ModelParameters, SWModelParameters, TEModelParameters};

/// The StandardComposer is the circuit-builder tool that the `dusk-plonk`
/// repository provides so that circuit descriptions can be written, stored and
/// transformed into a [`Proof`](crate::proof_system::Proof) at some point.
///
/// A StandardComposer stores all of the circuit information, being this one
/// all of the witness and circuit descriptors info (values, positions in the
/// circuits, gates and Wires that occupy..), the public inputs, the connection
/// relationships between the witnesses and how they're repesented as Wires (so
/// basically the Permutation argument etc..).
///
/// The StandardComposer also grants us a way to introduce our secret
/// witnesses in a for of a [`Variable`] into the circuit description as well as
/// the public inputs. We can do this with methods like
/// [`StandardComposer::add_input`].
///
/// The StandardComposer also contains as associated functions all the
/// neccessary tools to be able to istrument the circuits that the user needs
/// through the addition of gates. There are functions that may add a single
/// arithmetic gate to the circuit [`StandardComposer::arithmetic_gate`] and
/// others that can add several gates to the circuit description such as
/// [`StandardComposer::conditional_select`].
///
/// Each gate or group of gates adds an specific functionallity or operation to
/// the circuit description, and so, that's why we can understand
/// the StandardComposer as a builder.
#[derive(derivative::Derivative)]
#[derivative(Debug)]
pub struct StandardComposer<F, P>
where
    F: FftField,
    P: ModelParameters<BaseField = F>,
{
    /// Number of arithmetic gates in the circuit
    pub(crate) n: usize,

    // Selector vectors
    /// Multiplier selector
    pub(crate) q_m: Vec<F>,
    /// Left wire selector
    pub(crate) q_l: Vec<F>,
    /// Right wire selector
    pub(crate) q_r: Vec<F>,
    /// Output wire selector
    pub(crate) q_o: Vec<F>,
    /// Fourth wire selector
    pub(crate) q_4: Vec<F>,
    /// Constant wire selector
    pub(crate) q_c: Vec<F>,
    /// Arithmetic wire selector
    pub(crate) q_arith: Vec<F>,
    /// Range selector
    pub(crate) q_range: Vec<F>,
    /// Logic selector
    pub(crate) q_logic: Vec<F>,
    /// Fixed base group addition selector
    pub(crate) q_fixed_group_add: Vec<F>,
    /// Variable base group addition selector
    pub(crate) q_variable_group_add: Vec<F>,

    /// Sparse representation of the Public Inputs linking the positions of the
    /// non-zero ones to it's actual values.
    pub(crate) public_inputs_sparse_store: BTreeMap<usize, F>,

    // Witness vectors
    /// Left wire witness vector.
    pub(crate) w_l: Vec<Variable>,
    /// Right wire witness vector.
    pub(crate) w_r: Vec<Variable>,
    /// Output wire witness vector.
    pub(crate) w_o: Vec<Variable>,
    /// Fourth wire witness vector.
    pub(crate) w_4: Vec<Variable>,

    /// A zero Variable that is a part of the circuit description.
    /// We reserve a variable to be zero in the system
    /// This is so that when a gate only uses three wires, we set the fourth
    /// wire to be the variable that references zero
    pub(crate) zero_var: Variable,

    /// These are the actual variable values.
    pub(crate) variables: HashMap<Variable, F>,

    /// Permutation argument.
    pub(crate) perm: Permutation,

    /// Type Parameter Marker
    __: PhantomData<P>,
}

impl<F, P> StandardComposer<F, P>
where
    F: FftField,
    P: ModelParameters<BaseField = F>,
{
    /// Returns the number of gates in the circuit
    pub fn circuit_size(&self) -> usize {
        self.n
    }

    /// Constructs a dense vector of the Public Inputs from the positions and
    /// the sparse vector that contains the values.
    pub fn construct_dense_pi_vec(&self) -> Vec<F> {
        let mut pi = vec![F::zero(); self.n];
        self.public_inputs_sparse_store
            .iter()
            .for_each(|(pos, value)| {
                pi[*pos] = *value;
            });
        pi
    }

    /// Returns the positions that the Public Inputs occupy in this Composer
    /// instance.
    pub fn pi_positions(&self) -> Vec<usize> {
        // TODO: Find a more performant solution which can return a ref to a Vec
        // or Iterator.
        self.public_inputs_sparse_store.keys().copied().collect()
    }
}

impl<F, P> Default for StandardComposer<F, P>
where
    F: FftField,
    P: ModelParameters<BaseField = F>,
{
    #[inline]
    fn default() -> Self {
        Self::new()
    }
}

impl<F, P> StandardComposer<F, P>
where
    F: FftField,
    P: ModelParameters<BaseField = F>,
{
    /// Generates a new empty `StandardComposer` with all of it's fields
    /// set to hold an initial capacity of 0.
    ///
    /// # Note
    ///
    /// The usage of this may cause lots of re-allocations since the `Composer`
    /// holds `Vec` for every polynomial, and these will need to be re-allocated
    /// each time the circuit grows considerably.
    pub fn new() -> Self {
        Self::with_expected_size(0)
    }

    /// Fixes a [`Variable`] in the witness to be a part of the circuit
    /// description.
    pub fn add_witness_to_circuit_description(&mut self, value: F) -> Variable {
        let var = self.add_input(value);
        self.constrain_to_constant(var, value, None);
        var
    }

    /// Creates a new circuit with an expected circuit size.
    /// This will allow for less reallocations when building the circuit
    /// since the `Vec`s will already have an appropriate allocation at the
    /// beginning of the composing stage.
    pub fn with_expected_size(expected_size: usize) -> Self {
        let mut composer = Self {
            n: 0,
            q_m: Vec::with_capacity(expected_size),
            q_l: Vec::with_capacity(expected_size),
            q_r: Vec::with_capacity(expected_size),
            q_o: Vec::with_capacity(expected_size),
            q_c: Vec::with_capacity(expected_size),
            q_4: Vec::with_capacity(expected_size),
            q_arith: Vec::with_capacity(expected_size),
            q_range: Vec::with_capacity(expected_size),
            q_logic: Vec::with_capacity(expected_size),
            q_fixed_group_add: Vec::with_capacity(expected_size),
            q_variable_group_add: Vec::with_capacity(expected_size),
            public_inputs_sparse_store: BTreeMap::new(),
            w_l: Vec::with_capacity(expected_size),
            w_r: Vec::with_capacity(expected_size),
            w_o: Vec::with_capacity(expected_size),
            w_4: Vec::with_capacity(expected_size),
            zero_var: Variable(0),
            variables: HashMap::with_capacity(expected_size),
            perm: Permutation::new(),
            __: PhantomData::<P>,
        };

        // Reserve the first variable to be zero
        composer.zero_var =
            composer.add_witness_to_circuit_description(F::zero());

        // Add dummy constraints
        composer.add_dummy_constraints();

        composer
    }

    /// Witness representation of zero of the first variable of any circuit
    pub fn zero_var(&self) -> Variable {
        self.zero_var
    }

    /// Add Input first calls the Permutation
    /// to generate and allocate a new [`Variable`] `var`.
    ///
    /// The Composer then links the variable to the [`F`]
    /// and returns it for its use in the system.
    ///
    /// [`F`]: Field
    pub fn add_input(&mut self, s: F) -> Variable {
        // Get a new Variable from the permutation
        let var = self.perm.new_variable();
        // The composer now links the F to the Variable returned from
        // the Permutation
        self.variables.insert(var, s);

        var
    }

    /// Adds a width-3 poly gate.
    /// This gate gives total freedom to the end user to implement the
    /// corresponding circuits in the most optimized way possible because
    /// the under has access to the whole set of variables, as well as
    /// selector coefficients that take part in the computation of the gate
    /// equation.
    ///
    /// The final constraint added will force the following:
    /// `(a * b) * q_m + a * q_l + b * q_r + q_c + PI + q_o * c = 0`.
    pub fn poly_gate(
        &mut self,
        a: Variable,
        b: Variable,
        c: Variable,
        q_m: F,
        q_l: F,
        q_r: F,
        q_o: F,
        q_c: F,
        pi: Option<F>,
    ) -> (Variable, Variable, Variable) {
        self.w_l.push(a);
        self.w_r.push(b);
        self.w_o.push(c);
        self.w_4.push(self.zero_var);
        self.q_l.push(q_l);
        self.q_r.push(q_r);

        // Add selector vectors
        self.q_m.push(q_m);
        self.q_o.push(q_o);
        self.q_c.push(q_c);
        self.q_4.push(F::zero());
        self.q_arith.push(F::one());

        self.q_range.push(F::zero());
        self.q_logic.push(F::zero());
        self.q_fixed_group_add.push(F::zero());
        self.q_variable_group_add.push(F::zero());

        if let Some(pi) = pi {
            assert!(self
                .public_inputs_sparse_store
                .insert(self.n, pi)
                .is_none());
        }

        self.perm
            .add_variables_to_map(a, b, c, self.zero_var, self.n);
        self.n += 1;

        (a, b, c)
    }

    /// Constrain a [`Variable`] to be equal to
    /// a specific constant value which is part of the circuit description and
    /// **NOT** a Public Input. ie. this value will be the same for all of the
    /// circuit instances and [`Proof`](crate::proof_system::Proof)s generated.
    pub fn constrain_to_constant(
        &mut self,
        a: Variable,
        constant: F,
        pi: Option<F>,
    ) {
        self.poly_gate(
            a,
            a,
            a,
            F::zero(),
            F::one(),
            F::zero(),
            F::zero(),
            -constant,
            pi,
        );
    }

    /// Add a constraint into the circuit description that states that two
    /// [`Variable`]s are equal.
    pub fn assert_equal(&mut self, a: Variable, b: Variable) {
        self.poly_gate(
            a,
            b,
            self.zero_var,
            F::zero(),
            F::one(),
            -F::one(),
            F::zero(),
            F::zero(),
            None,
        );
    }

    /// Conditionally selects a [`Variable`] based on an input bit.
    ///
    /// If:
    /// bit == 1 => choice_a,
    /// bit == 0 => choice_b,
    ///
    /// # Note
    /// The `bit` used as input which is a [`Variable`] should had previously
    /// been constrained to be either 1 or 0 using a bool constrain. See:
    /// [`StandardComposer::boolean_gate`].
    pub fn conditional_select(
        &mut self,
        bit: Variable,
        choice_a: Variable,
        choice_b: Variable,
    ) -> Variable {
        let zero = self.zero_var;
        // bit * choice_a
<<<<<<< HEAD
        let bit_times_a = self.mul(F::one(), bit, choice_a, F::zero(), None);

        // 1 - bit
        let one_min_bit = self.add(
            (-F::one(), bit),
            (F::zero(), self.zero_var),
            F::one(),
            None,
        );

        // (1 - bit) * b
        let one_min_bit_choice_b =
            self.mul(F::one(), one_min_bit, choice_b, F::zero(), None);

        // [ (1 - bit) * b ] + [ bit * a ]
        self.add(
            (F::one(), one_min_bit_choice_b),
            (F::one(), bit_times_a),
            F::zero(),
            None,
        )
=======
        let bit_times_a = self.arithmetic_gate(|gate| {
            gate.witness(bit, choice_a, None).mul(E::Fr::one())
        });

        // 1 - bit
        let one_min_bit = self.arithmetic_gate(|gate| {
            gate.witness(bit, zero, None)
                .add(-E::Fr::one(), E::Fr::zero())
                .constant(E::Fr::one())
        });

        // (1 - bit) * b
        let one_min_bit_choice_b = self.arithmetic_gate(|gate| {
            gate.witness(one_min_bit, choice_b, None).mul(E::Fr::one())
        });

        // [ (1 - bit) * b ] + [ bit * a ]
        self.arithmetic_gate(|gate| {
            gate.witness(one_min_bit_choice_b, bit_times_a, None)
                .add(E::Fr::one(), E::Fr::one())
        })
>>>>>>> 8080e7dd
    }

    /// Adds the polynomial f(x) = x * a to the circuit description where
    /// `x = bit`. If:
    /// bit == 1 => value,
    /// bit == 0 => 0,
    ///
    /// # Note
    /// The `bit` used as input which is a [`Variable`] should had previously
    /// been constrained to be either 1 or 0 using a bool constrain. See:
    /// [`StandardComposer::boolean_gate`].
    pub fn conditional_select_zero(
        &mut self,
        bit: Variable,
        value: Variable,
    ) -> Variable {
        // returns bit * value
<<<<<<< HEAD
        self.mul(F::one(), bit, value, F::zero(), None)
=======
        self.arithmetic_gate(|gate| {
            gate.witness(bit, value, None).mul(E::Fr::one())
        })
>>>>>>> 8080e7dd
    }

    /// Adds the polynomial f(x) = 1 - x + xa to the circuit description where
    /// `x = bit`. If:
    /// bit == 1 => value,
    /// bit == 0 => 1,
    ///
    /// # Note
    /// The `bit` used as input which is a [`Variable`] should had previously
    /// been constrained to be either 1 or 0 using a bool constrain. See:
    /// [`StandardComposer::boolean_gate`].
    pub fn conditional_select_one(
        &mut self,
        bit: Variable,
        value: Variable,
    ) -> Variable {
        let value_scalar = self.variables.get(&value).unwrap();
        let bit_scalar = self.variables.get(&bit).unwrap();

        let f_x_scalar = F::one() - bit_scalar + (*bit_scalar * value_scalar);
        let f_x = self.add_input(f_x_scalar);

        self.poly_gate(
            bit,
            value,
            f_x,
            F::one(),
            -F::one(),
            F::zero(),
            -F::one(),
            F::one(),
            None,
        );

        f_x
    }

    /// This function is used to add a blinding factor to the witness
    /// polynomials. It essentially adds two dummy gates to the circuit
    /// description which are guaranteed to always satisfy the gate equation.
    pub fn add_dummy_constraints(&mut self) {
        // Add a dummy constraint so that we do not have zero polynomials
        self.q_m.push(F::from(1u64));
        self.q_l.push(F::from(2u64));
        self.q_r.push(F::from(3u64));
        self.q_o.push(F::from(4u64));
        self.q_c.push(F::from(4u64));
        self.q_4.push(F::one());
        self.q_arith.push(F::one());
        self.q_range.push(F::zero());
        self.q_logic.push(F::zero());
        self.q_fixed_group_add.push(F::zero());
        self.q_variable_group_add.push(F::zero());
        let var_six = self.add_input(F::from(6u64));
        let var_one = self.add_input(F::from(1u64));
        let var_seven = self.add_input(F::from(7u64));
        let var_min_twenty = self.add_input(-F::from(20u64));
        self.w_l.push(var_six);
        self.w_r.push(var_seven);
        self.w_o.push(var_min_twenty);
        self.w_4.push(var_one);
        self.perm.add_variables_to_map(
            var_six,
            var_seven,
            var_min_twenty,
            var_one,
            self.n,
        );
        self.n += 1;
        //Add another dummy constraint so that we do not get the identity
        // permutation
        self.q_m.push(F::from(1u64));
        self.q_l.push(F::from(1u64));
        self.q_r.push(F::from(1u64));
        self.q_o.push(F::from(1u64));
        self.q_c.push(F::from(127u64));
        self.q_4.push(F::zero());
        self.q_arith.push(F::one());
        self.q_range.push(F::zero());
        self.q_logic.push(F::zero());
        self.q_fixed_group_add.push(F::zero());
        self.q_variable_group_add.push(F::zero());
        self.w_l.push(var_min_twenty);
        self.w_r.push(var_six);
        self.w_o.push(var_seven);
        self.w_4.push(self.zero_var);
        self.perm.add_variables_to_map(
            var_min_twenty,
            var_six,
            var_seven,
            self.zero_var,
            self.n,
        );
        self.n += 1;
    }

    /// Utility function that allows to check on the "front-end"
    /// side of the PLONK implementation if the identity polynomial
    /// is satisfied for each one of the [`StandardComposer`]'s gates.
    ///
    /// The recommended usage is to derive the std output and the std error to a
    /// text file and analyze there the gates.
    ///
    /// # Panic
    /// The function by itself will print each circuit gate info until one of
    /// the gates does not satisfy the equation or there are no more gates. If
    /// the cause is an unsatisfied gate equation, the function will panic.
    #[cfg(feature = "trace")]
    pub fn check_circuit_satisfied(&self) {
        let w_l: Vec<&F> = self
            .w_l
            .iter()
            .map(|w_l_i| self.variables.get(w_l_i).unwrap())
            .collect();
        let w_r: Vec<&F> = self
            .w_r
            .iter()
            .map(|w_r_i| self.variables.get(w_r_i).unwrap())
            .collect();
        let w_o: Vec<&F> = self
            .w_o
            .iter()
            .map(|w_o_i| self.variables.get(w_o_i).unwrap())
            .collect();
        let w_4: Vec<&F> = self
            .w_4
            .iter()
            .map(|w_4_i| self.variables.get(w_4_i).unwrap())
            .collect();
        // Computes f(f-1)(f-2)(f-3)
        let delta = |f: F| -> F {
            let f_1 = f - F::one();
            let f_2 = f - F::from(2u64);
            let f_3 = f - F::from(3u64);
            f * f_1 * f_2 * f_3
        };
        let pi_vec = self.construct_dense_pi_vec();
        let four = F::from(4u64);
        for i in 0..self.n {
            let qm = self.q_m[i];
            let ql = self.q_l[i];
            let qr = self.q_r[i];
            let qo = self.q_o[i];
            let qc = self.q_c[i];
            let q4 = self.q_4[i];
            let qarith = self.q_arith[i];
            let qrange = self.q_range[i];
            let qlogic = self.q_logic[i];
            #[cfg(all(feature = "trace-print", feature = "std"))]
            let qfixed = self.q_fixed_group_add[i];
            #[cfg(all(feature = "trace-print", feature = "std"))]
            let qvar = self.q_variable_group_add[i];
            let pi = pi_vec[i];

            let a = w_l[i];
            let a_next = w_l[(i + 1) % self.n];
            let b = w_r[i];
            let b_next = w_r[(i + 1) % self.n];
            let c = w_o[i];
            let d = w_4[i];
            let d_next = w_4[(i + 1) % self.n];

            #[cfg(all(feature = "trace-print", feature = "std"))]
            std::println!(
                "--------------------------------------------\n
            #Gate Index = {}
            #Selector Polynomials:\n
            - qm -> {:?}\n
            - ql -> {:?}\n
            - qr -> {:?}\n
            - q4 -> {:?}\n
            - qo -> {:?}\n
            - qc -> {:?}\n
            - q_arith -> {:?}\n
            - q_range -> {:?}\n
            - q_logic -> {:?}\n
            - q_fixed_group_add -> {:?}\n
            - q_variable_group_add -> {:?}\n
            # Witness polynomials:\n
            - w_l -> {:?}\n
            - w_r -> {:?}\n
            - w_o -> {:?}\n
            - w_4 -> {:?}\n",
                i,
                qm,
                ql,
                qr,
                q4,
                qo,
                qc,
                qarith,
                qrange,
                qlogic,
                qfixed,
                qvar,
                a,
                b,
                c,
                d
            );

            let k = qarith
                * ((qm * a * b)
                    + (ql * a)
                    + (qr * b)
                    + (qo * c)
                    + (q4 * d)
                    + pi
                    + qc)
                + qlogic
                    * (((delta(*a_next - four * a)
                        - delta(*b_next - four * b))
                        * c)
                        + delta(*a_next - four * a)
                        + delta(*b_next - four * b)
                        + delta(*d_next - four * d)
                        + match (qlogic == F::one(), qlogic == -F::one()) {
                            (true, false) => {
                                let a_bits = a.into_repr().to_bits_le();
                                let b_bits = b.into_repr().to_bits_le();
                                let a_and_b = a_bits
                                    .iter()
                                    .zip(b_bits)
                                    .map(|(a_bit, b_bit)| a_bit & b_bit)
                                    .collect::<Vec<bool>>();

                                F::from_repr(
                                    <F as PrimeField>::BigInt::from_bits_le(
                                        &a_and_b,
                                    ),
                                )
                                .unwrap()
                                    - *d
                            }
                            (false, true) => {
                                let a_bits = a.into_repr().to_bits_le();
                                let b_bits = b.into_repr().to_bits_le();
                                let a_xor_b = a_bits
                                    .iter()
                                    .zip(b_bits)
                                    .map(|(a_bit, b_bit)| a_bit ^ b_bit)
                                    .collect::<Vec<bool>>();

                                F::from_repr(
                                    <F as PrimeField>::BigInt::from_bits_le(
                                        &a_xor_b,
                                    ),
                                )
                                .unwrap()
                                    - *d
                            }
                            (false, false) => F::zero(),
                            _ => unreachable!(),
                        })
                + qrange
                    * (delta(*c - four * d)
                        + delta(*b - four * c)
                        + delta(*a - four * b)
                        + delta(*d_next - four * a));

            assert_eq!(k, F::zero(), "Check failed at gate {}", i,);
        }
    }
}

#[cfg(test)]
mod test {
    use super::*;
    use crate::commitment::HomomorphicCommitment;
    use crate::constraint_system::helper::*;
<<<<<<< HEAD
    use crate::prelude::Prover;
    use crate::prelude::Verifier;
    use crate::{batch_test, batch_test_field_params};
=======
    use crate::proof_system::{Prover, Verifier};
>>>>>>> 8080e7dd
    use ark_bls12_377::Bls12_377;
    use ark_bls12_381::Bls12_381;
    use ark_ec::models::TEModelParameters;
    use ark_ec::PairingEngine;
    use ark_ff::{FftField, PrimeField};
    use ark_poly::univariate::DensePolynomial;
    use ark_poly_commit::PolynomialCommitment;
    use rand_core::OsRng;

    /// Tests that a circuit initially has 3 gates.
    fn test_initial_circuit_size<F, P>()
    where
        F: FftField,
        P: ModelParameters<BaseField = F>,
    {
        // NOTE: Circuit size is n+3 because
        // - We have an extra gate which forces the first witness to be zero.
        //   This is used when the advice wire is not being used.
        // - We have two gates which ensure that the permutation polynomial is
        //   not the identity and
        // - Another gate which ensures that the selector polynomials are not
        //   all zeroes
        assert_eq!(3, StandardComposer::<F, P>::new().circuit_size())
    }

    /// Tests that an empty circuit proof passes.
    fn test_prove_verify<F, P, PC>()
    where
        F: FftField + PrimeField,
        P: TEModelParameters<BaseField = F>,
        PC: PolynomialCommitment<F, DensePolynomial<F>>
            + HomomorphicCommitment<F>,
    {
        // NOTE: Does nothing except add the dummy constraints.
        let res =
            gadget_tester::<F, P, PC>(|_: &mut StandardComposer<F, P>| {}, 200);
        assert!(res.is_ok());
    }

    fn test_conditional_select<F, P, PC>()
    where
        F: FftField + PrimeField,
        P: TEModelParameters<BaseField = F>,
        PC: PolynomialCommitment<F, DensePolynomial<F>>
            + HomomorphicCommitment<F>,
    {
        let res = gadget_tester::<F, P, PC>(
            |composer: &mut StandardComposer<F, P>| {
                let bit_1 = composer.add_input(F::one());
                let bit_0 = composer.zero_var();

                let choice_a = composer.add_input(F::from(10u64));
                let choice_b = composer.add_input(F::from(20u64));

                let choice =
                    composer.conditional_select(bit_1, choice_a, choice_b);
                composer.assert_equal(choice, choice_a);

                let choice =
                    composer.conditional_select(bit_0, choice_a, choice_b);
                composer.assert_equal(choice, choice_b);
            },
            32,
        );
        assert!(res.is_ok(), "{:?}", res.err().unwrap());
    }

    // FIXME: Move this to integration tests
    fn test_multiple_proofs<F, P, PC>()
    where
        F: FftField + PrimeField,
        P: TEModelParameters<BaseField = F>,
        PC: PolynomialCommitment<F, DensePolynomial<F>>
            + HomomorphicCommitment<F>,
    {
        let u_params = PC::setup(2 * 30, None, &mut OsRng).unwrap();

        // Create a prover struct
        let mut prover: Prover<F, P, PC> = Prover::new(b"demo");

        // Add gadgets
        dummy_gadget(10, prover.mut_cs());

        // Commit Key
        let (ck, vk) = PC::trim(&u_params, 2 * 20, 0, None).unwrap();

        // Preprocess circuit
        prover.preprocess(&ck).unwrap();

        let public_inputs = prover.cs.construct_dense_pi_vec();

        let mut proofs = Vec::new();

        // Compute multiple proofs
        for _ in 0..3 {
            proofs.push(prover.prove(&ck).unwrap());

            // Add another witness instance
            dummy_gadget(10, prover.mut_cs());
        }

        // Verifier
        //
        let mut verifier = Verifier::<F, P, PC>::new(b"demo");

        // Add gadgets
        dummy_gadget(10, verifier.mut_cs());

        // Preprocess
        verifier.preprocess(&ck).unwrap();

        for proof in proofs {
            assert!(verifier.verify(&proof, &vk, &public_inputs).is_ok());
        }
    }

    // Tests for Bls12_381
    batch_test_field_params!(
        [
            test_initial_circuit_size
        ],
        [] => (
            Bls12_381,
            ark_ed_on_bls12_381::EdwardsParameters

        )
    );

    // Tests for Bls12_377
    batch_test_field_params!(
        [
            test_initial_circuit_size
        ],
        [] => (
            Bls12_377,
            ark_ed_on_bls12_377::EdwardsParameters
        )
    );

    // Tests for Bls12_381
    batch_test!(
        [
            test_prove_verify,
            test_multiple_proofs,
            test_conditional_select ],
        [] => (
            Bls12_381,
            ark_ed_on_bls12_381::EdwardsParameters
        )
    );

    // Tests for Bls12_377
    batch_test!(
        [
            test_prove_verify,
            test_multiple_proofs,
            test_conditional_select
                    ],
        [] => (
            Bls12_377,
            ark_ed_on_bls12_377::EdwardsParameters
        )
    );
}<|MERGE_RESOLUTION|>--- conflicted
+++ resolved
@@ -149,7 +149,7 @@
 impl<F, P> Default for StandardComposer<F, P>
 where
     F: FftField,
-    P: ModelParameters<BaseField = F>,
+    P: TEModelParameters<BaseField = F>,
 {
     #[inline]
     fn default() -> Self {
@@ -160,7 +160,7 @@
 impl<F, P> StandardComposer<F, P>
 where
     F: FftField,
-    P: ModelParameters<BaseField = F>,
+    P: TEModelParameters<BaseField = F>,
 {
     /// Generates a new empty `StandardComposer` with all of it's fields
     /// set to hold an initial capacity of 0.
@@ -354,51 +354,27 @@
     ) -> Variable {
         let zero = self.zero_var;
         // bit * choice_a
-<<<<<<< HEAD
-        let bit_times_a = self.mul(F::one(), bit, choice_a, F::zero(), None);
-
-        // 1 - bit
-        let one_min_bit = self.add(
-            (-F::one(), bit),
-            (F::zero(), self.zero_var),
-            F::one(),
-            None,
-        );
-
-        // (1 - bit) * b
-        let one_min_bit_choice_b =
-            self.mul(F::one(), one_min_bit, choice_b, F::zero(), None);
-
-        // [ (1 - bit) * b ] + [ bit * a ]
-        self.add(
-            (F::one(), one_min_bit_choice_b),
-            (F::one(), bit_times_a),
-            F::zero(),
-            None,
-        )
-=======
         let bit_times_a = self.arithmetic_gate(|gate| {
-            gate.witness(bit, choice_a, None).mul(E::Fr::one())
+            gate.witness(bit, choice_a, None).mul(F::one())
         });
 
         // 1 - bit
         let one_min_bit = self.arithmetic_gate(|gate| {
             gate.witness(bit, zero, None)
-                .add(-E::Fr::one(), E::Fr::zero())
-                .constant(E::Fr::one())
+                .add(-F::one(), F::zero())
+                .constant(F::one())
         });
 
         // (1 - bit) * b
         let one_min_bit_choice_b = self.arithmetic_gate(|gate| {
-            gate.witness(one_min_bit, choice_b, None).mul(E::Fr::one())
+            gate.witness(one_min_bit, choice_b, None).mul(F::one())
         });
 
         // [ (1 - bit) * b ] + [ bit * a ]
         self.arithmetic_gate(|gate| {
             gate.witness(one_min_bit_choice_b, bit_times_a, None)
-                .add(E::Fr::one(), E::Fr::one())
+                .add(F::one(), F::one())
         })
->>>>>>> 8080e7dd
     }
 
     /// Adds the polynomial f(x) = x * a to the circuit description where
@@ -416,13 +392,9 @@
         value: Variable,
     ) -> Variable {
         // returns bit * value
-<<<<<<< HEAD
-        self.mul(F::one(), bit, value, F::zero(), None)
-=======
         self.arithmetic_gate(|gate| {
-            gate.witness(bit, value, None).mul(E::Fr::one())
+            gate.witness(bit, value, None).mul(F::one())
         })
->>>>>>> 8080e7dd
     }
 
     /// Adds the polynomial f(x) = 1 - x + xa to the circuit description where
@@ -693,13 +665,8 @@
     use super::*;
     use crate::commitment::HomomorphicCommitment;
     use crate::constraint_system::helper::*;
-<<<<<<< HEAD
-    use crate::prelude::Prover;
-    use crate::prelude::Verifier;
+    use crate::proof_system::{Prover, Verifier};
     use crate::{batch_test, batch_test_field_params};
-=======
-    use crate::proof_system::{Prover, Verifier};
->>>>>>> 8080e7dd
     use ark_bls12_377::Bls12_377;
     use ark_bls12_381::Bls12_381;
     use ark_ec::models::TEModelParameters;
@@ -707,13 +674,13 @@
     use ark_ff::{FftField, PrimeField};
     use ark_poly::univariate::DensePolynomial;
     use ark_poly_commit::PolynomialCommitment;
-    use rand_core::OsRng;
+    use rand::rngs::OsRng;
 
     /// Tests that a circuit initially has 3 gates.
     fn test_initial_circuit_size<F, P>()
     where
         F: FftField,
-        P: ModelParameters<BaseField = F>,
+        P: TEModelParameters<BaseField = F>,
     {
         // NOTE: Circuit size is n+3 because
         // - We have an extra gate which forces the first witness to be zero.
