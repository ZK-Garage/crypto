// This Source Code Form is subject to the terms of the Mozilla Public
// License, v. 2.0. If a copy of the MPL was not distributed with this
// file, You can obtain one at http://mozilla.org/MPL/2.0/.
//
// Copyright (c) DUSK NETWORK. All rights reserved.

//! Elliptic Curve Gates

pub mod curve_addition;
pub mod scalar_mul;

use crate::constraint_system::{variable::Variable, StandardComposer};
use ark_ec::{
    twisted_edwards_extended::GroupAffine as TEGroupAffine, ModelParameters,
    SWModelParameters, TEModelParameters,
};
use ark_ff::FftField;
use core::marker::PhantomData;

/// Represents a point of the embeded curve in the circuit
#[derive(derivative::Derivative)]
#[derivative(Clone, Copy, Debug)]
pub struct Point<P: ModelParameters> {
    /// `X`-coordinate
    x: Variable,

    /// `Y`-coordinate
    y: Variable,

    /// Type Parameter Marker
    __: PhantomData<P>,
}

impl<F, P> Point<P>
where
    P: ModelParameters<BaseField = F>,
    F: FftField,
{
    /// Builds a new [`Point`] from `X` and `Y` coordinates.
    ///
    /// # Safety
    ///
    /// This method should only be called when we have a guarantee in some
    /// [`StandardComposer`] that these two are valid coordinates for an
    /// elliptic curve point in affine form.
    pub fn new(x: Variable, y: Variable) -> Self {
        Self {
            x,
            y,
            __: PhantomData,
        }
    }

    /// Returns an identity point.
    pub fn identity(composer: &mut StandardComposer<P::BaseField, P>) -> Self {
        let one =
            composer.add_witness_to_circuit_description(P::BaseField::one());
        Self::new(composer.zero_var, one)
    }

    /// Returns the `X`-coordinate of `self`.
    pub fn x(&self) -> &Variable {
        &self.x
    }

    /// Returns the `Y`-coordinate of `self`.
    pub fn y(&self) -> &Variable {
        &self.y
    }
}

impl<F, M> StandardComposer<F, M>
where
    F: FftField,
    M: TEModelParameters<BaseField = F>,
{
    /// Converts an embeded curve point into a constraint system Point
    /// without constraining the values
    pub fn add_affine(&mut self, affine: TEGroupAffine<M>) -> Point<M> {
        Point::new(self.add_input(affine.x), self.add_input(affine.y))
    }

    /// Converts an embeded curve point into a constraint system Point
    /// without constraining the values
    pub fn add_public_affine(&mut self, affine: TEGroupAffine<M>) -> Point<M> {
        let point = self.add_affine(affine);
        self.constrain_to_constant(point.x, F::zero(), Some(-affine.x));
        self.constrain_to_constant(point.y, F::zero(), Some(-affine.y));
        point
    }

    /// Add the provided affine point as a circuit description and return its
    /// constrained witness value
    pub fn add_affine_to_circuit_description(
        &mut self,
        affine: TEGroupAffine<M>,
    ) -> Point<M> {
        // NOTE: Not using individual gates because one of these may be zero.
        Point::new(
            self.add_witness_to_circuit_description(affine.x),
            self.add_witness_to_circuit_description(affine.y),
        )
    }

    /// Asserts that a [`Point`] in the circuit is equal to a known public
    /// point.
    pub fn assert_equal_public_point(
        &mut self,
        point: Point<M>,
        public_point: TEGroupAffine<M>,
    ) {
        self.constrain_to_constant(point.x, F::zero(), Some(-public_point.x));
        self.constrain_to_constant(point.y, F::zero(), Some(-public_point.y));
    }
}

impl<F, M> StandardComposer<F, M>
where
    F: FftField,
    M: ModelParameters<BaseField = F>,
{
    /// Asserts that a point in the circuit is equal to another point in the
    /// circuit.
    pub fn assert_equal_point(&mut self, lhs: Point<M>, rhs: Point<M>) {
        self.assert_equal(lhs.x, rhs.x);
        self.assert_equal(lhs.y, rhs.y);
    }

    /// Adds to the circuit description the conditional selection of the
    /// a point between two of them:
    ///
    /// ```text
    /// bit == 1 => point_1,
    /// bit == 0 => point_0,
    /// ```
    ///
    /// # Note
    ///
    /// The `bit` used as input which is a [`Variable`] should have previously
    /// been constrained to be either `1` or `0` using a boolean constraint.
    /// See: [`StandardComposer::boolean_gate`].
    pub fn conditional_point_select(
        &mut self,
        point_1: Point<M>,
        point_0: Point<M>,
        bit: Variable,
    ) -> Point<M> {
        Point::new(
            self.conditional_select(bit, point_1.x, point_0.x),
            self.conditional_select(bit, point_1.y, point_0.y),
        )
    }

    /// Adds to the circuit description the conditional negation of a point:
    /// bit == 1 => -value,
    /// bit == 0 => value,
    ///
    /// # Note
    /// The `bit` used as input which is a [`Variable`] should had previously
    /// been constrained to be either 1 or 0 using a bool constrain. See:
    /// [`StandardComposer::boolean_gate`].
    pub fn conditional_point_neg(
        &mut self,
        bit: Variable,
<<<<<<< HEAD
        point_b: Point<M>,
    ) -> Point<M> {
=======
        point_b: Point<E, P>,
    ) -> Point<E, P> {
        let zero = self.zero_var;
>>>>>>> 8080e7dd
        let x = point_b.x;
        let y = point_b.y;

        // negation of point (x, y) is (-x, y)
<<<<<<< HEAD
        let x_neg = self.add(
            (-F::one(), x),
            (F::zero(), self.zero_var),
            F::zero(),
            None,
        );
=======
        let x_neg = self.arithmetic_gate(|gate| {
            gate.witness(x, zero, None)
                .add(-E::Fr::one(), E::Fr::zero())
        });

>>>>>>> 8080e7dd
        let x_updated = self.conditional_select(bit, x_neg, x);

        Point::new(x_updated, y)
    }

    /// Adds to the circuit description the conditional selection of the
    /// identity point:
    ///
    /// ```text
    /// bit == 1 => point,
    /// bit == 0 => 1,
    /// ```
    ///
    /// # Note
    ///
    /// The `bit` used as input which is a [`Variable`] should have previously
    /// been constrained to be either `1` or `0` using a boolean constraint.
    /// See: [`StandardComposer::boolean_gate`].
    fn conditional_select_identity(
        &mut self,
        bit: Variable,
        point: Point<M>,
    ) -> Point<M> {
        Point::new(
            self.conditional_select_zero(bit, point.x),
            self.conditional_select_one(bit, point.y),
        )
    }
}

#[cfg(test)]
mod test {
    use super::*;
    use crate::commitment::HomomorphicCommitment;
    use crate::{batch_test, constraint_system::helper::*};
    use ark_bls12_377::Bls12_377;
    use ark_bls12_381::Bls12_381;
    use ark_ec::{PairingEngine, TEModelParameters};
    use ark_ff::{FftField, PrimeField};
    use ark_poly::univariate::DensePolynomial;
    use ark_poly_commit::PolynomialCommitment;

    fn test_conditional_select_point<F, P, PC>()
    where
        F: FftField + PrimeField,
        P: TEModelParameters<BaseField = F>,
        PC: PolynomialCommitment<F, DensePolynomial<F>>
            + HomomorphicCommitment<F>,
    {
        let res = gadget_tester::<F, P, PC>(
            |composer: &mut StandardComposer<F, P>| {
                let bit_1 = composer.add_input(F::one());
                let bit_0 = composer.zero_var();

                let point_a = Point::<P>::identity(composer);
                let point_b = Point::new(
                    composer.add_input(F::from(10u64)),
                    composer.add_input(F::from(20u64)),
                );

                let choice =
                    composer.conditional_point_select(point_a, point_b, bit_1);

                composer.assert_equal_point(point_a, choice);

                let choice =
                    composer.conditional_point_select(point_a, point_b, bit_0);
                composer.assert_equal_point(point_b, choice);
            },
            32,
        );
        assert!(res.is_ok());
    }

    fn test_conditional_point_neg<F, P, PC>()
    where
        F: FftField + PrimeField,
        P: TEModelParameters<BaseField = F>,
        PC: PolynomialCommitment<F, DensePolynomial<F>>
            + HomomorphicCommitment<F>,
    {
        gadget_tester::<F, P, PC>(
            |composer: &mut StandardComposer<F, P>| {
                let bit_1 = composer.add_input(F::one());
                let bit_0 = composer.zero_var();

                let point =
                    TEGroupAffine::<P>::new(F::from(10u64), F::from(20u64));
                let point_var = Point::new(
                    composer.add_input(point.x),
                    composer.add_input(point.y),
                );

                let neg_point =
                    composer.conditional_point_neg(bit_1, point_var);
                composer.assert_equal_public_point(neg_point, -point);

                let non_neg_point =
                    composer.conditional_point_neg(bit_0, point_var);
                composer.assert_equal_public_point(non_neg_point, point);
            },
            32,
        )
        .expect("test failed");
    }

    // Bls12-381 tests
    batch_test!(
        [
            test_conditional_select_point,
            test_conditional_point_neg
        ],
        [] => (
            Bls12_381,
            ark_ed_on_bls12_381::EdwardsParameters
        )
    );

    // Bls12-377 tests
    batch_test!(
        [
            test_conditional_select_point,
            test_conditional_point_neg
        ],
        [] => (
            Bls12_377,
            ark_ed_on_bls12_377::EdwardsParameters
        )
    );
}<|MERGE_RESOLUTION|>--- conflicted
+++ resolved
@@ -20,7 +20,10 @@
 /// Represents a point of the embeded curve in the circuit
 #[derive(derivative::Derivative)]
 #[derivative(Clone, Copy, Debug)]
-pub struct Point<P: ModelParameters> {
+pub struct Point<P>
+where
+    P: ModelParameters,
+{
     /// `X`-coordinate
     x: Variable,
 
@@ -33,8 +36,8 @@
 
 impl<F, P> Point<P>
 where
-    P: ModelParameters<BaseField = F>,
     F: FftField,
+    P: TEModelParameters<BaseField = F>,
 {
     /// Builds a new [`Point`] from `X` and `Y` coordinates.
     ///
@@ -69,20 +72,20 @@
     }
 }
 
-impl<F, M> StandardComposer<F, M>
+impl<F, P> StandardComposer<F, P>
 where
     F: FftField,
-    M: TEModelParameters<BaseField = F>,
+    P: TEModelParameters<BaseField = F>,
 {
     /// Converts an embeded curve point into a constraint system Point
     /// without constraining the values
-    pub fn add_affine(&mut self, affine: TEGroupAffine<M>) -> Point<M> {
+    pub fn add_affine(&mut self, affine: TEGroupAffine<P>) -> Point<P> {
         Point::new(self.add_input(affine.x), self.add_input(affine.y))
     }
 
     /// Converts an embeded curve point into a constraint system Point
     /// without constraining the values
-    pub fn add_public_affine(&mut self, affine: TEGroupAffine<M>) -> Point<M> {
+    pub fn add_public_affine(&mut self, affine: TEGroupAffine<P>) -> Point<P> {
         let point = self.add_affine(affine);
         self.constrain_to_constant(point.x, F::zero(), Some(-affine.x));
         self.constrain_to_constant(point.y, F::zero(), Some(-affine.y));
@@ -93,8 +96,8 @@
     /// constrained witness value
     pub fn add_affine_to_circuit_description(
         &mut self,
-        affine: TEGroupAffine<M>,
-    ) -> Point<M> {
+        affine: TEGroupAffine<P>,
+    ) -> Point<P> {
         // NOTE: Not using individual gates because one of these may be zero.
         Point::new(
             self.add_witness_to_circuit_description(affine.x),
@@ -106,22 +109,22 @@
     /// point.
     pub fn assert_equal_public_point(
         &mut self,
-        point: Point<M>,
-        public_point: TEGroupAffine<M>,
+        point: Point<P>,
+        public_point: TEGroupAffine<P>,
     ) {
         self.constrain_to_constant(point.x, F::zero(), Some(-public_point.x));
         self.constrain_to_constant(point.y, F::zero(), Some(-public_point.y));
     }
 }
 
-impl<F, M> StandardComposer<F, M>
+impl<F, P> StandardComposer<F, P>
 where
     F: FftField,
-    M: ModelParameters<BaseField = F>,
+    P: TEModelParameters<BaseField = F>,
 {
     /// Asserts that a point in the circuit is equal to another point in the
     /// circuit.
-    pub fn assert_equal_point(&mut self, lhs: Point<M>, rhs: Point<M>) {
+    pub fn assert_equal_point(&mut self, lhs: Point<P>, rhs: Point<P>) {
         self.assert_equal(lhs.x, rhs.x);
         self.assert_equal(lhs.y, rhs.y);
     }
@@ -141,10 +144,10 @@
     /// See: [`StandardComposer::boolean_gate`].
     pub fn conditional_point_select(
         &mut self,
-        point_1: Point<M>,
-        point_0: Point<M>,
+        point_1: Point<P>,
+        point_0: Point<P>,
         bit: Variable,
-    ) -> Point<M> {
+    ) -> Point<P> {
         Point::new(
             self.conditional_select(bit, point_1.x, point_0.x),
             self.conditional_select(bit, point_1.y, point_0.y),
@@ -162,32 +165,17 @@
     pub fn conditional_point_neg(
         &mut self,
         bit: Variable,
-<<<<<<< HEAD
-        point_b: Point<M>,
-    ) -> Point<M> {
-=======
-        point_b: Point<E, P>,
-    ) -> Point<E, P> {
+        point_b: Point<P>,
+    ) -> Point<P> {
         let zero = self.zero_var;
->>>>>>> 8080e7dd
         let x = point_b.x;
         let y = point_b.y;
 
         // negation of point (x, y) is (-x, y)
-<<<<<<< HEAD
-        let x_neg = self.add(
-            (-F::one(), x),
-            (F::zero(), self.zero_var),
-            F::zero(),
-            None,
-        );
-=======
         let x_neg = self.arithmetic_gate(|gate| {
-            gate.witness(x, zero, None)
-                .add(-E::Fr::one(), E::Fr::zero())
+            gate.witness(x, zero, None).add(-F::one(), F::zero())
         });
 
->>>>>>> 8080e7dd
         let x_updated = self.conditional_select(bit, x_neg, x);
 
         Point::new(x_updated, y)
@@ -209,8 +197,8 @@
     fn conditional_select_identity(
         &mut self,
         bit: Variable,
-        point: Point<M>,
-    ) -> Point<M> {
+        point: Point<P>,
+    ) -> Point<P> {
         Point::new(
             self.conditional_select_zero(bit, point.x),
             self.conditional_select_one(bit, point.y),
