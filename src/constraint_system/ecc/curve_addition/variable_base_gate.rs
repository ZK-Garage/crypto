// This Source Code Form is subject to the terms of the Mozilla Public
// License, v. 2.0. If a copy of the MPL was not distributed with this
// file, You can obtain one at http://mozilla.org/MPL/2.0/.
//
// Copyright (c) DUSK NETWORK. All rights reserved.

//! Variable-base Curve Addition Gate

use crate::constraint_system::ecc::Point;
use crate::constraint_system::StandardComposer;
use ark_ec::models::twisted_edwards_extended::GroupAffine as TEGroupAffine;
use ark_ec::models::TEModelParameters;
use ark_ff::PrimeField;

impl<F, P> StandardComposer<F, P>
where
    F: PrimeField,
    P: TEModelParameters<BaseField = F>,
{
    /// Adds two curve points together using a curve addition gate
    /// Note that since the points are not fixed the generator is not a part of
    /// the circuit description, however it is less efficient for a program
    /// width of 4.
    pub fn point_addition_gate(
        &mut self,
        point_a: Point<P>,
        point_b: Point<P>,
    ) -> Point<P> {
        // In order to verify that two points were correctly added
        // without going over a degree 4 polynomial, we will need
        // x_1, y_1, x_2, y_2
        // x_3, y_3,      x_1 * y_2

        let x_1 = point_a.x;
        let y_1 = point_a.y;
        let x_2 = point_b.x;
        let y_2 = point_b.y;

        // Compute the resulting point
        let x_1_scalar = self.variables.get(&x_1).unwrap();
        let y_1_scalar = self.variables.get(&y_1).unwrap();
        let x_2_scalar = self.variables.get(&x_2).unwrap();
        let y_2_scalar = self.variables.get(&y_2).unwrap();

        let p1 = TEGroupAffine::<P>::new(*x_1_scalar, *y_1_scalar);
        let p2 = TEGroupAffine::<P>::new(*x_2_scalar, *y_2_scalar);

        let point = p1 + p2;
        let x_3_scalar = point.x;
        let y_3_scalar = point.y;

        let x1_scalar_y2_scalar = *x_1_scalar * y_2_scalar;

        // Add the rest of the prepared points into the composer
        let x_1_y_2 = self.add_input(x1_scalar_y2_scalar);
        let x_3 = self.add_input(x_3_scalar);
        let y_3 = self.add_input(y_3_scalar);

        self.w_l.extend(&[x_1, x_3]);
        self.w_r.extend(&[y_1, y_3]);
        self.w_o.extend(&[x_2, self.zero_var]);
        self.w_4.extend(&[y_2, x_1_y_2]);
        let zeros = [F::zero(), F::zero()];

        self.q_l.extend(&zeros);
        self.q_r.extend(&zeros);
        self.q_c.extend(&zeros);
        self.q_o.extend(&zeros);
        self.q_m.extend(&zeros);
        self.q_4.extend(&zeros);
        self.q_arith.extend(&zeros);
        self.q_range.extend(&zeros);
        self.q_logic.extend(&zeros);
        self.q_fixed_group_add.extend(&zeros);

        self.q_variable_group_add.push(F::one());
        self.q_variable_group_add.push(F::zero());

        self.perm.add_variables_to_map(x_1, y_1, x_2, y_2, self.n);
        self.n += 1;

        self.perm.add_variables_to_map(
            x_3,
            y_3,
            self.zero_var,
            x_1_y_2,
            self.n,
        );
        self.n += 1;

        Point::<P>::new(x_3, y_3)
    }
}

#[cfg(test)]
mod test {
    use super::*;
    use crate::{batch_test, constraint_system::helper::*};
    use ark_bls12_377::Bls12_377;
    use ark_bls12_381::Bls12_381;
    use ark_ec::PairingEngine;

    use crate::commitment::HomomorphicCommitment;
    use ark_ff::{FftField, PrimeField};
    use ark_poly::univariate::DensePolynomial;
    use ark_poly_commit::PolynomialCommitment;

    /// Adds two curve points together using the classical point addition
    /// algorithm. This method is slower than WNAF and is just meant to be the
    /// source of truth to test the WNAF method.
    pub fn classical_point_addition<F, P>(
        composer: &mut StandardComposer<P::BaseField, P>,
        point_a: Point<P>,
        point_b: Point<P>,
    ) -> Point<P>
    where
        F: PrimeField,
        P: TEModelParameters<BaseField = F>,
    {
        let zero = composer.zero_var;
        let x1 = point_a.x;
        let y1 = point_a.y;

        let x2 = point_b.x;
        let y2 = point_b.y;

        // x1 * y2
<<<<<<< HEAD
        let x1_y2 = composer.mul(
            P::BaseField::one(),
            x1,
            y2,
            P::BaseField::zero(),
            None,
        );
        // y1 * x2
        let y1_x2 = composer.mul(
            P::BaseField::one(),
            y1,
            x2,
            P::BaseField::zero(),
            None,
        );
        // y1 * y2
        let y1_y2 = composer.mul(
            P::BaseField::one(),
            y1,
            y2,
            P::BaseField::zero(),
            None,
        );
        // x1 * x2
        let x1_x2 = composer.mul(
            P::BaseField::one(),
            x1,
            x2,
            P::BaseField::zero(),
            None,
        );
        // d x1x2 * y1y2
        let d_x1_x2_y1_y2 =
            composer.mul(P::COEFF_D, x1_x2, y1_y2, P::BaseField::zero(), None);

        // x1y2 + y1x2
        let x_numerator = composer.add(
            (P::BaseField::one(), x1_y2),
            (P::BaseField::one(), y1_x2),
            P::BaseField::zero(),
            None,
        );

        // y1y2 - a * x1x2 (a=-1) => y1y2 + x1x2
        let y_numerator = composer.add(
            (P::BaseField::one(), y1_y2),
            (P::BaseField::one(), x1_x2),
            P::BaseField::zero(),
            None,
        );

        // 1 + dx1x2y1y2
        let x_denominator = composer.add(
            (P::BaseField::one(), d_x1_x2_y1_y2),
            (P::BaseField::zero(), composer.zero_var),
            P::BaseField::one(),
            None,
        );
=======
        let x1_y2 = composer.arithmetic_gate(|gate| {
            gate.mul(E::Fr::one()).witness(x1, y2, None)
        });
        // y1 * x2
        let y1_x2 = composer.arithmetic_gate(|gate| {
            gate.mul(E::Fr::one()).witness(y1, x2, None)
        });
        // y1 * y2
        let y1_y2 = composer.arithmetic_gate(|gate| {
            gate.mul(E::Fr::one()).witness(y1, y2, None)
        });
        // x1 * x2
        let x1_x2 = composer.arithmetic_gate(|gate| {
            gate.mul(E::Fr::one()).witness(x1, x2, None)
        });
        // d x1x2 * y1y2
        let d_x1_x2_y1_y2 = composer.arithmetic_gate(|gate| {
            gate.mul(P::COEFF_D).witness(x1_x2, y1_y2, None)
        });

        // x1y2 + y1x2
        let x_numerator = composer.arithmetic_gate(|gate| {
            gate.witness(x1_y2, y1_x2, None)
                .add(E::Fr::one(), E::Fr::one())
        });

        // y1y2 - a * x1x2 (a=-1) => y1y2 + x1x2
        let y_numerator = composer.arithmetic_gate(|gate| {
            gate.witness(y1_y2, x1_x2, None)
                .add(E::Fr::one(), E::Fr::one())
        });

        // 1 + dx1x2y1y2
        let x_denominator = composer.arithmetic_gate(|gate| {
            gate.witness(d_x1_x2_y1_y2, zero, None)
                .add(E::Fr::one(), E::Fr::zero())
                .constant(E::Fr::one())
        });
>>>>>>> 8080e7dd

        // Compute the inverse
        let inv_x_denom = composer
            .variables
            .get(&x_denominator)
            .unwrap()
            .inverse()
            .unwrap();
        let inv_x_denom = composer.add_input(inv_x_denom);

        // Assert that we actually have the inverse
        // inv_x * x = 1
<<<<<<< HEAD
        composer.mul_gate(
            x_denominator,
            inv_x_denom,
            composer.zero_var,
            P::BaseField::one(),
            P::BaseField::zero(),
            -P::BaseField::one(),
            None,
        );

        // 1 - dx1x2y1y2
        let y_denominator = composer.add(
            (-P::BaseField::one(), d_x1_x2_y1_y2),
            (P::BaseField::zero(), composer.zero_var),
            P::BaseField::one(),
            None,
        );
=======
        composer.arithmetic_gate(|gate| {
            gate.witness(x_denominator, inv_x_denom, Some(zero))
                .mul(E::Fr::one())
                .constant(-E::Fr::one())
        });

        // 1 - dx1x2y1y2
        let y_denominator = composer.arithmetic_gate(|gate| {
            gate.witness(d_x1_x2_y1_y2, zero, None)
                .add(-E::Fr::one(), E::Fr::zero())
                .constant(E::Fr::one())
        });

>>>>>>> 8080e7dd
        let inv_y_denom = composer
            .variables
            .get(&y_denominator)
            .unwrap()
            .inverse()
            .unwrap();

        let inv_y_denom = composer.add_input(inv_y_denom);
        // Assert that we actually have the inverse
        // inv_y * y = 1
<<<<<<< HEAD
        composer.mul_gate(
            y_denominator,
            inv_y_denom,
            composer.zero_var,
            P::BaseField::one(),
            P::BaseField::zero(),
            -P::BaseField::one(),
            None,
        );

        // We can now use the inverses

        let x_3 = composer.mul(
            P::BaseField::one(),
            inv_x_denom,
            x_numerator,
            P::BaseField::zero(),
            None,
        );
        let y_3 = composer.mul(
            P::BaseField::one(),
            inv_y_denom,
            y_numerator,
            P::BaseField::zero(),
            None,
        );
=======
        composer.arithmetic_gate(|gate| {
            gate.mul(E::Fr::one())
                .witness(y_denominator, inv_y_denom, Some(zero))
                .constant(-E::Fr::one())
        });

        // We can now use the inverses

        let x_3 = composer.arithmetic_gate(|gate| {
            gate.mul(E::Fr::one())
                .witness(inv_x_denom, x_numerator, None)
        });

        let y_3 = composer.arithmetic_gate(|gate| {
            gate.mul(E::Fr::one())
                .witness(inv_y_denom, y_numerator, None)
        });
>>>>>>> 8080e7dd

        Point::new(x_3, y_3)
    }

    fn test_curve_addition<F, P, PC>()
    where
        //E: PairingEngine,
        F: FftField + PrimeField,
        P: TEModelParameters<BaseField = F>,
        PC: PolynomialCommitment<F, DensePolynomial<F>>
            + HomomorphicCommitment<F>,
    {
        let res = gadget_tester::<F, P, PC>(
            |composer: &mut StandardComposer<F, P>| {
                let (x, y) = P::AFFINE_GENERATOR_COEFFS;
                let generator = TEGroupAffine::<P>::new(x, y);
                let x_var = composer.add_input(x);
                let y_var = composer.add_input(y);
                let expected_point = generator + generator;
                let point_a = Point::new(x_var, y_var);
                let point_b = Point::new(x_var, y_var);

                let point = composer.point_addition_gate(point_a, point_b);
                let point2 =
                    classical_point_addition(composer, point_a, point_b);

                composer.assert_equal_point(point, point2);

                composer.assert_equal_public_point(point, expected_point);
            },
            2000,
        );
        assert!(res.is_ok());
    }

    batch_test!(
        [test_curve_addition],
        []
        => (
            Bls12_381,
            ark_ed_on_bls12_381::EdwardsParameters
        )
    );

    batch_test!(
        [test_curve_addition],
        [] => (
            Bls12_377,
            ark_ed_on_bls12_377::EdwardsParameters
        )
    );
}<|MERGE_RESOLUTION|>--- conflicted
+++ resolved
@@ -125,81 +125,17 @@
         let y2 = point_b.y;
 
         // x1 * y2
-<<<<<<< HEAD
-        let x1_y2 = composer.mul(
-            P::BaseField::one(),
-            x1,
-            y2,
-            P::BaseField::zero(),
-            None,
-        );
+        let x1_y2 = composer
+            .arithmetic_gate(|gate| gate.mul(F::one()).witness(x1, y2, None));
         // y1 * x2
-        let y1_x2 = composer.mul(
-            P::BaseField::one(),
-            y1,
-            x2,
-            P::BaseField::zero(),
-            None,
-        );
+        let y1_x2 = composer
+            .arithmetic_gate(|gate| gate.mul(F::one()).witness(y1, x2, None));
         // y1 * y2
-        let y1_y2 = composer.mul(
-            P::BaseField::one(),
-            y1,
-            y2,
-            P::BaseField::zero(),
-            None,
-        );
+        let y1_y2 = composer
+            .arithmetic_gate(|gate| gate.mul(F::one()).witness(y1, y2, None));
         // x1 * x2
-        let x1_x2 = composer.mul(
-            P::BaseField::one(),
-            x1,
-            x2,
-            P::BaseField::zero(),
-            None,
-        );
-        // d x1x2 * y1y2
-        let d_x1_x2_y1_y2 =
-            composer.mul(P::COEFF_D, x1_x2, y1_y2, P::BaseField::zero(), None);
-
-        // x1y2 + y1x2
-        let x_numerator = composer.add(
-            (P::BaseField::one(), x1_y2),
-            (P::BaseField::one(), y1_x2),
-            P::BaseField::zero(),
-            None,
-        );
-
-        // y1y2 - a * x1x2 (a=-1) => y1y2 + x1x2
-        let y_numerator = composer.add(
-            (P::BaseField::one(), y1_y2),
-            (P::BaseField::one(), x1_x2),
-            P::BaseField::zero(),
-            None,
-        );
-
-        // 1 + dx1x2y1y2
-        let x_denominator = composer.add(
-            (P::BaseField::one(), d_x1_x2_y1_y2),
-            (P::BaseField::zero(), composer.zero_var),
-            P::BaseField::one(),
-            None,
-        );
-=======
-        let x1_y2 = composer.arithmetic_gate(|gate| {
-            gate.mul(E::Fr::one()).witness(x1, y2, None)
-        });
-        // y1 * x2
-        let y1_x2 = composer.arithmetic_gate(|gate| {
-            gate.mul(E::Fr::one()).witness(y1, x2, None)
-        });
-        // y1 * y2
-        let y1_y2 = composer.arithmetic_gate(|gate| {
-            gate.mul(E::Fr::one()).witness(y1, y2, None)
-        });
-        // x1 * x2
-        let x1_x2 = composer.arithmetic_gate(|gate| {
-            gate.mul(E::Fr::one()).witness(x1, x2, None)
-        });
+        let x1_x2 = composer
+            .arithmetic_gate(|gate| gate.mul(F::one()).witness(x1, x2, None));
         // d x1x2 * y1y2
         let d_x1_x2_y1_y2 = composer.arithmetic_gate(|gate| {
             gate.mul(P::COEFF_D).witness(x1_x2, y1_y2, None)
@@ -207,23 +143,20 @@
 
         // x1y2 + y1x2
         let x_numerator = composer.arithmetic_gate(|gate| {
-            gate.witness(x1_y2, y1_x2, None)
-                .add(E::Fr::one(), E::Fr::one())
+            gate.witness(x1_y2, y1_x2, None).add(F::one(), F::one())
         });
 
         // y1y2 - a * x1x2 (a=-1) => y1y2 + x1x2
         let y_numerator = composer.arithmetic_gate(|gate| {
-            gate.witness(y1_y2, x1_x2, None)
-                .add(E::Fr::one(), E::Fr::one())
+            gate.witness(y1_y2, x1_x2, None).add(F::one(), F::one())
         });
 
         // 1 + dx1x2y1y2
         let x_denominator = composer.arithmetic_gate(|gate| {
             gate.witness(d_x1_x2_y1_y2, zero, None)
-                .add(E::Fr::one(), E::Fr::zero())
-                .constant(E::Fr::one())
-        });
->>>>>>> 8080e7dd
+                .add(F::one(), F::zero())
+                .constant(F::one())
+        });
 
         // Compute the inverse
         let inv_x_denom = composer
@@ -236,39 +169,19 @@
 
         // Assert that we actually have the inverse
         // inv_x * x = 1
-<<<<<<< HEAD
-        composer.mul_gate(
-            x_denominator,
-            inv_x_denom,
-            composer.zero_var,
-            P::BaseField::one(),
-            P::BaseField::zero(),
-            -P::BaseField::one(),
-            None,
-        );
-
-        // 1 - dx1x2y1y2
-        let y_denominator = composer.add(
-            (-P::BaseField::one(), d_x1_x2_y1_y2),
-            (P::BaseField::zero(), composer.zero_var),
-            P::BaseField::one(),
-            None,
-        );
-=======
         composer.arithmetic_gate(|gate| {
             gate.witness(x_denominator, inv_x_denom, Some(zero))
-                .mul(E::Fr::one())
-                .constant(-E::Fr::one())
+                .mul(F::one())
+                .constant(-F::one())
         });
 
         // 1 - dx1x2y1y2
         let y_denominator = composer.arithmetic_gate(|gate| {
             gate.witness(d_x1_x2_y1_y2, zero, None)
-                .add(-E::Fr::one(), E::Fr::zero())
-                .constant(E::Fr::one())
-        });
-
->>>>>>> 8080e7dd
+                .add(-F::one(), F::zero())
+                .constant(F::one())
+        });
+
         let inv_y_denom = composer
             .variables
             .get(&y_denominator)
@@ -279,52 +192,21 @@
         let inv_y_denom = composer.add_input(inv_y_denom);
         // Assert that we actually have the inverse
         // inv_y * y = 1
-<<<<<<< HEAD
-        composer.mul_gate(
-            y_denominator,
-            inv_y_denom,
-            composer.zero_var,
-            P::BaseField::one(),
-            P::BaseField::zero(),
-            -P::BaseField::one(),
-            None,
-        );
+        composer.arithmetic_gate(|gate| {
+            gate.mul(F::one())
+                .witness(y_denominator, inv_y_denom, Some(zero))
+                .constant(-F::one())
+        });
 
         // We can now use the inverses
 
-        let x_3 = composer.mul(
-            P::BaseField::one(),
-            inv_x_denom,
-            x_numerator,
-            P::BaseField::zero(),
-            None,
-        );
-        let y_3 = composer.mul(
-            P::BaseField::one(),
-            inv_y_denom,
-            y_numerator,
-            P::BaseField::zero(),
-            None,
-        );
-=======
-        composer.arithmetic_gate(|gate| {
-            gate.mul(E::Fr::one())
-                .witness(y_denominator, inv_y_denom, Some(zero))
-                .constant(-E::Fr::one())
-        });
-
-        // We can now use the inverses
-
         let x_3 = composer.arithmetic_gate(|gate| {
-            gate.mul(E::Fr::one())
-                .witness(inv_x_denom, x_numerator, None)
+            gate.mul(F::one()).witness(inv_x_denom, x_numerator, None)
         });
 
         let y_3 = composer.arithmetic_gate(|gate| {
-            gate.mul(E::Fr::one())
-                .witness(inv_y_denom, y_numerator, None)
-        });
->>>>>>> 8080e7dd
+            gate.mul(F::one()).witness(inv_y_denom, y_numerator, None)
+        });
 
         Point::new(x_3, y_3)
     }
