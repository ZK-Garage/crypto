--- conflicted
+++ resolved
@@ -14,13 +14,9 @@
 use ark_ec::{ModelParameters, TEModelParameters};
 use ark_ff::FftField;
 use ark_ff::Field;
-<<<<<<< HEAD
-=======
-use ark_ff::PrimeField;
-use ark_poly::EvaluationDomain;
->>>>>>> 8080e7dd
 use ark_poly::{
-    univariate::DensePolynomial, GeneralEvaluationDomain, Polynomial,
+    univariate::DensePolynomial, EvaluationDomain, GeneralEvaluationDomain,
+    Polynomial,
 };
 use ark_serialize::{
     CanonicalDeserialize, CanonicalSerialize, Read, SerializationError, Write,
