// This Source Code Form is subject to the terms of the Mozilla Public
// License, v. 2.0. If a copy of the MPL was not distributed with this
// file, You can obtain one at http://mozilla.org/MPL/2.0/.
//
// Copyright (c) DUSK NETWORK. All rights reserved.

//! Methods to preprocess the constraint system for use in a proof.

use crate::constraint_system::StandardComposer;
use crate::error::Error;
use crate::proof_system::{widget, ProverKey};
use ark_ec::ModelParameters;
use ark_ff::FftField;
use ark_ff::PrimeField;
use ark_poly::polynomial::univariate::DensePolynomial;
use ark_poly::{EvaluationDomain, Evaluations, GeneralEvaluationDomain};
use ark_poly_commit::{LabeledPolynomial, PolynomialCommitment};
use core::marker::PhantomData;
use merlin::Transcript;

/// Struct that contains all of the selector and permutation [`Polynomial`]s in
/// PLONK.
///
/// [`Polynomial`]: DensePolynomial
pub struct SelectorPolynomials<F>
where
    F: FftField,
{
    q_m: DensePolynomial<F>,
    q_l: DensePolynomial<F>,
    q_r: DensePolynomial<F>,
    q_o: DensePolynomial<F>,
    q_c: DensePolynomial<F>,
    q_4: DensePolynomial<F>,
    q_arith: DensePolynomial<F>,
    q_range: DensePolynomial<F>,
    q_logic: DensePolynomial<F>,
    q_fixed_group_add: DensePolynomial<F>,
    q_variable_group_add: DensePolynomial<F>,
    left_sigma: DensePolynomial<F>,
    right_sigma: DensePolynomial<F>,
    out_sigma: DensePolynomial<F>,
    fourth_sigma: DensePolynomial<F>,
}

impl<F, P> StandardComposer<F, P>
where
    F: FftField,
    P: ModelParameters<BaseField = F>,
{
    /// Pads the circuit to the next power of two.
    ///
    /// # Note
    /// `diff` is the difference between circuit size and next power of two.
    fn pad(&mut self, diff: usize) {
        // Add a zero variable to circuit
        let zero_scalar = F::zero();
        let zero_var = self.zero_var();

        let zeroes_scalar = vec![zero_scalar; diff];
        let zeroes_var = vec![zero_var; diff];

        self.q_m.extend(zeroes_scalar.iter());
        self.q_l.extend(zeroes_scalar.iter());
        self.q_r.extend(zeroes_scalar.iter());
        self.q_o.extend(zeroes_scalar.iter());
        self.q_c.extend(zeroes_scalar.iter());
        self.q_4.extend(zeroes_scalar.iter());
        self.q_arith.extend(zeroes_scalar.iter());
        self.q_range.extend(zeroes_scalar.iter());
        self.q_logic.extend(zeroes_scalar.iter());
        self.q_fixed_group_add.extend(zeroes_scalar.iter());
        self.q_variable_group_add.extend(zeroes_scalar.iter());

        self.w_l.extend(zeroes_var.iter());
        self.w_r.extend(zeroes_var.iter());
        self.w_o.extend(zeroes_var.iter());
        self.w_4.extend(zeroes_var.iter());

        self.n += diff;
    }

    /// Checks that all of the wires of the composer have the same
    /// length.
    fn check_poly_same_len(&self) -> Result<(), Error> {
        let k = self.q_m.len();

        if self.q_o.len() == k
            && self.q_l.len() == k
            && self.q_r.len() == k
            && self.q_c.len() == k
            && self.q_4.len() == k
            && self.q_arith.len() == k
            && self.q_range.len() == k
            && self.q_logic.len() == k
            && self.q_fixed_group_add.len() == k
            && self.q_variable_group_add.len() == k
            && self.w_l.len() == k
            && self.w_r.len() == k
            && self.w_o.len() == k
            && self.w_4.len() == k
        {
            Ok(())
        } else {
            Err(Error::MismatchedPolyLen)
        }
    }
}
impl<F, P> StandardComposer<F, P>
where
    F: FftField + PrimeField,
    P: ModelParameters<BaseField = F>,
{
    /// These are the parts of preprocessing that the prover must compute
    /// Although the prover does not need the verification key, he must compute
    /// the commitments in order to seed the transcript, allowing both the
    /// prover and verifier to have the same view
    pub fn preprocess_prover<PC>(
        &mut self,
        commit_key: &PC::CommitterKey,
        transcript: &mut Transcript,
        _pc: PhantomData<PC>,
    ) -> Result<ProverKey<F>, Error>
    where
        PC: PolynomialCommitment<F, DensePolynomial<F>>,
    {
        let (_, selectors, domain) =
            self.preprocess_shared(commit_key, transcript, _pc).unwrap();

        let domain_8n =
            GeneralEvaluationDomain::new(8 * domain.size()).unwrap();
        let q_m_eval_8n = Evaluations::from_vec_and_domain(
            domain_8n.coset_fft(&selectors.q_m),
            domain_8n,
        );
        let q_l_eval_8n = Evaluations::from_vec_and_domain(
            domain_8n.coset_fft(&selectors.q_l),
            domain_8n,
        );
        let q_r_eval_8n = Evaluations::from_vec_and_domain(
            domain_8n.coset_fft(&selectors.q_r),
            domain_8n,
        );
        let q_o_eval_8n = Evaluations::from_vec_and_domain(
            domain_8n.coset_fft(&selectors.q_o),
            domain_8n,
        );
        let q_c_eval_8n = Evaluations::from_vec_and_domain(
            domain_8n.coset_fft(&selectors.q_c),
            domain_8n,
        );
        let q_4_eval_8n = Evaluations::from_vec_and_domain(
            domain_8n.coset_fft(&selectors.q_4),
            domain_8n,
        );
        let q_arith_eval_8n = Evaluations::from_vec_and_domain(
            domain_8n.coset_fft(&selectors.q_arith),
            domain_8n,
        );
        let q_range_eval_8n = Evaluations::from_vec_and_domain(
            domain_8n.coset_fft(&selectors.q_range),
            domain_8n,
        );
        let q_logic_eval_8n = Evaluations::from_vec_and_domain(
            domain_8n.coset_fft(&selectors.q_logic),
            domain_8n,
        );
        let q_fixed_group_add_eval_8n = Evaluations::from_vec_and_domain(
            domain_8n.coset_fft(&selectors.q_fixed_group_add),
            domain_8n,
        );
        let q_variable_group_add_eval_8n = Evaluations::from_vec_and_domain(
            domain_8n.coset_fft(&selectors.q_variable_group_add),
            domain_8n,
        );

        let left_sigma_eval_8n = Evaluations::from_vec_and_domain(
            domain_8n.coset_fft(&selectors.left_sigma),
            domain_8n,
        );
        let right_sigma_eval_8n = Evaluations::from_vec_and_domain(
            domain_8n.coset_fft(&selectors.right_sigma),
            domain_8n,
        );
        let out_sigma_eval_8n = Evaluations::from_vec_and_domain(
            domain_8n.coset_fft(&selectors.out_sigma),
            domain_8n,
        );
        let fourth_sigma_eval_8n = Evaluations::from_vec_and_domain(
            domain_8n.coset_fft(&selectors.fourth_sigma),
            domain_8n,
        );
        // XXX: Remove this and compute it on the fly
<<<<<<< HEAD
        let linear_eval_4n = Evaluations::from_vec_and_domain(
            domain_4n.coset_fft(&[F::zero(), F::one()]),
            domain_4n,
=======
        let linear_eval_8n = Evaluations::from_vec_and_domain(
            domain_8n.coset_fft(&[E::Fr::zero(), E::Fr::one()]),
            domain_8n,
>>>>>>> 8080e7dd
        );

        // Compute 8n evaluations for X^n -1
        let v_h_coset_8n =
            compute_vanishing_poly_over_coset(domain_8n, domain.size() as u64);

        Ok(ProverKey::from_polynomials_and_evals(
            domain.size(),
            (selectors.q_m, q_m_eval_8n),
            (selectors.q_l, q_l_eval_8n),
            (selectors.q_r, q_r_eval_8n),
            (selectors.q_o, q_o_eval_8n),
            (selectors.q_4, q_4_eval_8n),
            (selectors.q_c, q_c_eval_8n),
            (selectors.q_arith, q_arith_eval_8n),
            (selectors.q_range, q_range_eval_8n),
            (selectors.q_logic, q_logic_eval_8n),
            (selectors.q_fixed_group_add, q_fixed_group_add_eval_8n),
            (selectors.q_variable_group_add, q_variable_group_add_eval_8n),
            (selectors.left_sigma, left_sigma_eval_8n),
            (selectors.right_sigma, right_sigma_eval_8n),
            (selectors.out_sigma, out_sigma_eval_8n),
            (selectors.fourth_sigma, fourth_sigma_eval_8n),
            linear_eval_8n,
            v_h_coset_8n,
        ))
    }

    /// The verifier only requires the commitments in order to verify a
    /// [`Proof`](super::Proof) We can therefore speed up preprocessing for the
<<<<<<< HEAD
    /// verifier by skipping the FFTs needed to compute the 4n evaluations.
    pub fn preprocess_verifier<PC>(
=======
    /// verifier by skipping the FFTs needed to compute the 8n evaluations.
    pub fn preprocess_verifier(
>>>>>>> 8080e7dd
        &mut self,
        commit_key: &PC::CommitterKey,
        transcript: &mut Transcript,
        _pc: PhantomData<PC>,
    ) -> Result<widget::VerifierKey<F, PC>, Error>
    where
        PC: PolynomialCommitment<F, DensePolynomial<F>>,
    {
        let (verifier_key, _, _) =
            self.preprocess_shared(commit_key, transcript, _pc).unwrap();
        Ok(verifier_key)
    }

    /// Both the [`Prover`](super::Prover) and [`Verifier`](super::Verifier)
    /// must perform IFFTs on the selector polynomials and permutation
    /// polynomials in order to commit to them and have the same transcript
    /// view.
    #[allow(clippy::type_complexity)] // FIXME: Add struct for prover side (last two tuple items).
    fn preprocess_shared<PC>(
        &mut self,
        commit_key: &PC::CommitterKey,
        transcript: &mut Transcript,
        _pc: PhantomData<PC>,
    ) -> Result<
        (
            widget::VerifierKey<F, PC>,
            SelectorPolynomials<F>,
            GeneralEvaluationDomain<F>,
        ),
        Error,
    >
    where
        PC: PolynomialCommitment<F, DensePolynomial<F>>,
    {
        let domain = GeneralEvaluationDomain::new(self.circuit_size()).unwrap();

        // Check that the length of the wires is consistent.
        self.check_poly_same_len().unwrap();

        // 1. Pad circuit to a power of two
        self.pad(domain.size() as usize - self.n);

        let ifft = |q: &[F]| DensePolynomial {
            coeffs: domain.ifft(q),
        };

        let q_m_poly = ifft(&self.q_m);
        let q_r_poly = ifft(&self.q_r);
        let q_l_poly = ifft(&self.q_l);
        let q_o_poly = ifft(&self.q_o);
        let q_c_poly = ifft(&self.q_c);
        let q_4_poly = ifft(&self.q_4);
        let q_arith_poly = ifft(&self.q_arith);
        let q_range_poly = ifft(&self.q_range);
        let q_logic_poly = ifft(&self.q_logic);
        let q_fixed_group_add_poly = ifft(&self.q_fixed_group_add);
        let q_variable_group_add_poly = ifft(&self.q_variable_group_add);

        // 2. Compute the sigma polynomials
        let (
            left_sigma_poly,
            right_sigma_poly,
            out_sigma_poly,
            fourth_sigma_poly,
        ) = self.perm.compute_sigma_polynomials(self.n, &domain);

        let (commitments, _) = PC::commit(
            commit_key,
            [
                LabeledPolynomial::new(
                    "q_m_poly".to_owned(),
                    q_m_poly.clone(),
                    None,
                    None,
                ),
                LabeledPolynomial::new(
                    "q_l_poly".to_owned(),
                    q_l_poly.clone(),
                    None,
                    None,
                ),
                LabeledPolynomial::new(
                    "q_r_poly".to_owned(),
                    q_r_poly.clone(),
                    None,
                    None,
                ),
                LabeledPolynomial::new(
                    "q_o_poly".to_owned(),
                    q_o_poly.clone(),
                    None,
                    None,
                ),
                LabeledPolynomial::new(
                    "q_4_poly".to_owned(),
                    q_4_poly.clone(),
                    None,
                    None,
                ),
                LabeledPolynomial::new(
                    "q_c_poly".to_owned(),
                    q_c_poly.clone(),
                    None,
                    None,
                ),
                LabeledPolynomial::new(
                    "q_arith_poly".to_owned(),
                    q_arith_poly.clone(),
                    None,
                    None,
                ),
                LabeledPolynomial::new(
                    "q_range_poly".to_owned(),
                    q_range_poly.clone(),
                    None,
                    None,
                ),
                LabeledPolynomial::new(
                    "q_logic_poly".to_owned(),
                    q_logic_poly.clone(),
                    None,
                    None,
                ),
                LabeledPolynomial::new(
                    "q_fixed_group_add_poly".to_owned(),
                    q_fixed_group_add_poly.clone(),
                    None,
                    None,
                ),
                LabeledPolynomial::new(
                    "q_variable_group_add_poly".to_owned(),
                    q_variable_group_add_poly.clone(),
                    None,
                    None,
                ),
                LabeledPolynomial::new(
                    "left_sigma_poly".to_owned(),
                    left_sigma_poly.clone(),
                    None,
                    None,
                ),
                LabeledPolynomial::new(
                    "right_sigma_poly".to_owned(),
                    right_sigma_poly.clone(),
                    None,
                    None,
                ),
                LabeledPolynomial::new(
                    "out_sigma_poly".to_owned(),
                    out_sigma_poly.clone(),
                    None,
                    None,
                ),
                LabeledPolynomial::new(
                    "fourth_sigma_poly".to_owned(),
                    fourth_sigma_poly.clone(),
                    None,
                    None,
                ),
            ]
            .iter(),
            None,
        )
        .unwrap();

        let verifier_key = widget::VerifierKey::from_polynomial_commitments(
            self.circuit_size(),
            commitments[0].commitment().clone(), // q_m_poly_commit.0,
            commitments[1].commitment().clone(), // q_l_poly_commit.0,
            commitments[2].commitment().clone(), // q_r_poly_commit.0,
            commitments[3].commitment().clone(), // q_o_poly_commit.0,
            commitments[4].commitment().clone(), // q_4_poly_commit.0,
            commitments[5].commitment().clone(), // q_c_poly_commit.0,
            commitments[6].commitment().clone(), // q_arith_poly_commit.0,
            commitments[7].commitment().clone(), // q_range_poly_commit.0,
            commitments[8].commitment().clone(), // q_logic_poly_commit.0,
            commitments[9].commitment().clone(), // q_fixed_group_add_poly_commit.0,
            commitments[10].commitment().clone(), // q_variable_group_add_poly_commit.0,
            commitments[11].commitment().clone(), // left_sigma_poly_commit.0,
            commitments[12].commitment().clone(), // right_sigma_poly_commit.0,
            commitments[13].commitment().clone(), // out_sigma_poly_commit.0,
            commitments[14].commitment().clone(), // fourth_sigma_poly_commit.0,
        );

        let selectors = SelectorPolynomials {
            q_m: q_m_poly.clone(),
            q_l: q_l_poly.clone(),
            q_r: q_r_poly.clone(),
            q_o: q_o_poly.clone(),
            q_c: q_c_poly.clone(),
            q_4: q_4_poly.clone(),
            q_arith: q_arith_poly.clone(),
            q_range: q_range_poly.clone(),
            q_logic: q_logic_poly.clone(),
            q_fixed_group_add: q_fixed_group_add_poly.clone(),
            q_variable_group_add: q_variable_group_add_poly.clone(),
            left_sigma: left_sigma_poly.clone(),
            right_sigma: right_sigma_poly.clone(),
            out_sigma: out_sigma_poly.clone(),
            fourth_sigma: fourth_sigma_poly.clone(),
        };

        // Add the circuit description to the transcript
        verifier_key.seed_transcript(transcript);

        Ok((verifier_key, selectors, domain))
    }
}

/// Given that the domain size is `D`
/// This function computes the `D` evaluation points for
/// the vanishing polynomial of degree `n` over a coset
pub fn compute_vanishing_poly_over_coset<F, D>(
    domain: D,        // domain to evaluate over
    poly_degree: u64, // degree of the vanishing polynomial
) -> Evaluations<F, D>
where
    F: FftField,
    D: EvaluationDomain<F>,
{
    assert!(
        (domain.size() as u64) > poly_degree,
        "domain_size = {}, poly_degree = {}",
        domain.size() as u64,
        poly_degree
    );
    let group_gen = domain.element(1);
    let coset_gen = F::multiplicative_generator().pow(&[poly_degree, 0, 0, 0]);
    let v_h: Vec<_> = (0..domain.size())
        .map(|i| {
            (coset_gen * group_gen.pow(&[poly_degree * i as u64, 0, 0, 0]))
                - F::one()
        })
        .collect();
    Evaluations::from_vec_and_domain(v_h, domain)
}

#[cfg(test)]
mod test {
    use super::*;
    use crate::{batch_test_field_params, constraint_system::helper::*};
    use ark_bls12_377::Bls12_377;
    use ark_bls12_381::Bls12_381;

    /// Tests that the circuit gets padded to the correct length.
    // FIXME: We can do this test without dummy_gadget method.
    fn test_pad<F, P>()
    where
        F: FftField,
        P: ModelParameters<BaseField = F>,
    {
        let mut composer: StandardComposer<F, P> = StandardComposer::new();
        dummy_gadget(100, &mut composer);

        // Pad the circuit to next power of two
        let next_pow_2 = composer.n.next_power_of_two() as u64;
        composer.pad(next_pow_2 as usize - composer.n);

        let size = composer.n;
        assert!(size.is_power_of_two());
        assert!(composer.q_m.len() == size);
        assert!(composer.q_l.len() == size);
        assert!(composer.q_o.len() == size);
        assert!(composer.q_r.len() == size);
        assert!(composer.q_c.len() == size);
        assert!(composer.q_arith.len() == size);
        assert!(composer.q_range.len() == size);
        assert!(composer.q_logic.len() == size);
        assert!(composer.q_fixed_group_add.len() == size);
        assert!(composer.q_variable_group_add.len() == size);
        assert!(composer.w_l.len() == size);
        assert!(composer.w_r.len() == size);
        assert!(composer.w_o.len() == size);
    }

    // Bls12-381 tests
    batch_test_field_params!(
        [test_pad],
        [] => (
            Bls12_381,
            ark_ed_on_bls12_381::EdwardsParameters
        )
    );

    // Bls12-377 tests
    batch_test_field_params!(
        [test_pad],
        [] => (
            Bls12_377,
            ark_ed_on_bls12_377::EdwardsParameters
        )
    );
}<|MERGE_RESOLUTION|>--- conflicted
+++ resolved
@@ -9,7 +9,7 @@
 use crate::constraint_system::StandardComposer;
 use crate::error::Error;
 use crate::proof_system::{widget, ProverKey};
-use ark_ec::ModelParameters;
+use ark_ec::TEModelParameters;
 use ark_ff::FftField;
 use ark_ff::PrimeField;
 use ark_poly::polynomial::univariate::DensePolynomial;
@@ -46,7 +46,7 @@
 impl<F, P> StandardComposer<F, P>
 where
     F: FftField,
-    P: ModelParameters<BaseField = F>,
+    P: TEModelParameters<BaseField = F>,
 {
     /// Pads the circuit to the next power of two.
     ///
@@ -109,7 +109,7 @@
 impl<F, P> StandardComposer<F, P>
 where
     F: FftField + PrimeField,
-    P: ModelParameters<BaseField = F>,
+    P: TEModelParameters<BaseField = F>,
 {
     /// These are the parts of preprocessing that the prover must compute
     /// Although the prover does not need the verification key, he must compute
@@ -191,15 +191,9 @@
             domain_8n,
         );
         // XXX: Remove this and compute it on the fly
-<<<<<<< HEAD
-        let linear_eval_4n = Evaluations::from_vec_and_domain(
-            domain_4n.coset_fft(&[F::zero(), F::one()]),
-            domain_4n,
-=======
         let linear_eval_8n = Evaluations::from_vec_and_domain(
-            domain_8n.coset_fft(&[E::Fr::zero(), E::Fr::one()]),
-            domain_8n,
->>>>>>> 8080e7dd
+            domain_8n.coset_fft(&[F::zero(), F::one()]),
+            domain_8n,
         );
 
         // Compute 8n evaluations for X^n -1
@@ -230,13 +224,8 @@
 
     /// The verifier only requires the commitments in order to verify a
     /// [`Proof`](super::Proof) We can therefore speed up preprocessing for the
-<<<<<<< HEAD
     /// verifier by skipping the FFTs needed to compute the 4n evaluations.
     pub fn preprocess_verifier<PC>(
-=======
-    /// verifier by skipping the FFTs needed to compute the 8n evaluations.
-    pub fn preprocess_verifier(
->>>>>>> 8080e7dd
         &mut self,
         commit_key: &PC::CommitterKey,
         transcript: &mut Transcript,
@@ -486,7 +475,7 @@
     fn test_pad<F, P>()
     where
         F: FftField,
-        P: ModelParameters<BaseField = F>,
+        P: TEModelParameters<BaseField = F>,
     {
         let mut composer: StandardComposer<F, P> = StandardComposer::new();
         dummy_gadget(100, &mut composer);
