--- conflicted
+++ resolved
@@ -133,19 +133,11 @@
     logic_challenge: F,
     fixed_base_challenge: F,
     var_base_challenge: F,
-<<<<<<< HEAD
     prover_key: &ProverKey<F>,
-    wl_eval_4n: &[F],
-    wr_eval_4n: &[F],
-    wo_eval_4n: &[F],
-    w4_eval_4n: &[F],
-=======
-    prover_key: &ProverKey<F, P>,
     wl_eval_8n: &[F],
     wr_eval_8n: &[F],
     wo_eval_8n: &[F],
     w4_eval_8n: &[F],
->>>>>>> 8080e7dd
     pi_poly: &DensePolynomial<F>,
 ) -> Vec<F>
 where
@@ -217,21 +209,12 @@
 /// `domain`.
 fn compute_permutation_checks<F>(
     domain: &GeneralEvaluationDomain<F>,
-<<<<<<< HEAD
     prover_key: &ProverKey<F>,
-    wl_eval_4n: &[F],
-    wr_eval_4n: &[F],
-    wo_eval_4n: &[F],
-    w4_eval_4n: &[F],
-    z_eval_4n: &[F],
-=======
-    prover_key: &ProverKey<F, P>,
     wl_eval_8n: &[F],
     wr_eval_8n: &[F],
     wo_eval_8n: &[F],
     w4_eval_8n: &[F],
     z_eval_8n: &[F],
->>>>>>> 8080e7dd
     alpha: F,
     beta: F,
     gamma: F,
