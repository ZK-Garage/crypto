// This Source Code Form is subject to the terms of the Mozilla Public
// License, v. 2.0. If a copy of the MPL was not distributed with this
// file, You can obtain one at http://mozilla.org/MPL/2.0/.
//
// Copyright (c) DUSK NETWORK. All rights reserved.

use ark_ec::{ModelParameters, TEModelParameters};
use ark_ff::{BigInteger, FftField, Field, FpParameters, PrimeField};
use ark_poly::{
    univariate::DensePolynomial, EvaluationDomain, GeneralEvaluationDomain,
    Polynomial, UVPolynomial,
};

/// Returns an iterator over increasing powers of the given `scalar` starting
/// at `0`.
#[inline]
pub fn powers_of<F>(scalar: F) -> impl Iterator<Item = F>
where
    F: Field,
{
    core::iter::successors(Some(F::one()), move |p| Some(*p * scalar))
}

/// Performs polynomial division by `(x - z)` with `x` indeterminant using
/// Ruffini's algorithm.
pub fn ruffini<F>(poly: DensePolynomial<F>, z: F) -> DensePolynomial<F>
where
    F: FftField,
{
    let mut quotient = Vec::with_capacity(poly.degree());
    let mut k = F::zero();

    // Reverse the results and use Ruffini's method to compute the quotient
    // The coefficients must be reversed as Ruffini's method
    // starts with the leading coefficient, while Polynomials
    // are stored in increasing order i.e. the leading coefficient is the
    // last element
    for coeff in poly.coeffs.into_iter().rev() {
        let t = coeff + k;
        quotient.push(t);
        k = z * t;
    }

    // Pop off the last element, it is the remainder term
    // For PLONK, we only care about perfect factors
    quotient.pop();

    // Reverse the results for storage in the Polynomial struct
    quotient.reverse();
    DensePolynomial::from_coefficients_vec(quotient)
}

/// Evaluation Domain Extension Trait
pub trait EvaluationDomainExt<F>: EvaluationDomain<F>
where
    F: FftField,
{
    /// Returns the value of `log_2(self.size)`.
    fn log_size_of_group(&self) -> u32;

    /// Returns the inverse of the size in the field.
    fn size_inv(&self) -> F;

    /// Returns a fixed generator of the subgroup.
    fn group_gen(&self) -> F;

    /// Returns the inverse of the fixed generator of the subgroup.
    fn group_gen_inv(&self) -> F;

    /// Returns a fixed multiplicative generator of the finite field.
    fn generator_inv(&self) -> F;
}

impl<F> EvaluationDomainExt<F> for GeneralEvaluationDomain<F>
where
    F: FftField,
{
    #[inline]
    fn log_size_of_group(&self) -> u32 {
        match self {
            GeneralEvaluationDomain::Radix2(domain) => domain.log_size_of_group,
            GeneralEvaluationDomain::MixedRadix(domain) => {
                domain.log_size_of_group
            }
        }
    }

    #[inline]
    fn size_inv(&self) -> F {
        match self {
            GeneralEvaluationDomain::Radix2(domain) => domain.size_inv,
            GeneralEvaluationDomain::MixedRadix(domain) => domain.size_inv,
        }
    }

    #[inline]
    fn group_gen(&self) -> F {
        match self {
            GeneralEvaluationDomain::Radix2(domain) => domain.group_gen,
            GeneralEvaluationDomain::MixedRadix(domain) => domain.group_gen,
        }
    }

    #[inline]
    fn group_gen_inv(&self) -> F {
        match self {
            GeneralEvaluationDomain::Radix2(domain) => domain.group_gen_inv,
            GeneralEvaluationDomain::MixedRadix(domain) => domain.group_gen_inv,
        }
    }

    #[inline]
    fn generator_inv(&self) -> F {
        match self {
            GeneralEvaluationDomain::Radix2(domain) => domain.generator_inv,
            GeneralEvaluationDomain::MixedRadix(domain) => domain.generator_inv,
        }
    }
}

/// Get a pairing friendly curve scalar `E::Fr` from a scalar of the embedded
/// curve. Panics if the embedded scalar is greater than the modulus of the
/// pairing firendly curve scalar field
#[allow(dead_code)]
<<<<<<< HEAD
pub(crate) fn from_embedded_curve_scalar<F, P>(
=======
pub fn from_embedded_curve_scalar<E, P>(
>>>>>>> 8080e7dd
    embedded_scalar: <P as ModelParameters>::ScalarField,
) -> F
where
    F: FftField + PrimeField,
    P: TEModelParameters<BaseField = F>,
{
    let scalar_repr = embedded_scalar.into_repr();
<<<<<<< HEAD
    let modulus = <<F as PrimeField>::Params as FpParameters>::MODULUS;
=======

    let modulus = <<E::Fr as PrimeField>::Params as FpParameters>::MODULUS;
>>>>>>> 8080e7dd
    if modulus.num_bits() >= scalar_repr.num_bits() {
        let s = <<F as PrimeField>::BigInt as BigInteger>::from_bits_le(
            &scalar_repr.to_bits_le(),
        );
        assert!(s < modulus,
            "The embedded scalar exceeds the capacity representation of the outter curve scalar");
    } else {
        let m = <<P::ScalarField as PrimeField>::BigInt as BigInteger>::from_bits_le(
            &modulus.to_bits_le(),
        );
        assert!(scalar_repr < m,
            "The embedded scalar exceeds the capacity representation of the outter curve scalar");
    }
    F::from_le_bytes_mod_order(&scalar_repr.to_bytes_le())
}

/// Get a embedded curve scalar `P::ScalarField` from a scalar of the pariring
/// friendly curve. Panics if the pairing frindly curve scalar is greater than
/// the modulus of the embedded curve scalar field
#[allow(dead_code)]
pub(crate) fn to_embedded_curve_scalar<F, P>(pfc_scalar: F) -> P::ScalarField
where
    F: PrimeField,
    P: TEModelParameters<BaseField = F>,
{
    let scalar_repr = pfc_scalar.into_repr();
    let modulus =
        <<P::ScalarField as PrimeField>::Params as FpParameters>::MODULUS;
    if modulus.num_bits() >= scalar_repr.num_bits() {
        let s = <<P::ScalarField as PrimeField>::BigInt as BigInteger>::from_bits_le(
            &scalar_repr.to_bits_le(),
        );
        assert!(s < modulus,
            "The embedded scalar exceeds the capacity representation of the outter curve scalar");
    } else {
        let m = <<F as PrimeField>::BigInt as BigInteger>::from_bits_le(
            &modulus.to_bits_le(),
        );
        assert!(scalar_repr < m,
            "The embedded scalar exceeds the capacity representation of the outter curve scalar");
    }
    P::ScalarField::from_le_bytes_mod_order(&scalar_repr.to_bytes_le())
}

/// Macro to quickly label polynomials
#[macro_export]
macro_rules! label_polynomial {
    ($poly:expr) => {
        ark_poly_commit::LabeledPolynomial::new(
            stringify!($poly).to_owned(),
            $poly.clone(),
            None,
            None,
        )
    };
}

/// Macro to quickly label polynomial commitments
#[macro_export]
macro_rules! label_commitment {
    ($comm:expr) => {
        ark_poly_commit::LabeledCommitment::new(
            stringify!($comm).to_owned(),
            $comm.clone(),
            None,
        )
    };
}<|MERGE_RESOLUTION|>--- conflicted
+++ resolved
@@ -122,11 +122,7 @@
 /// curve. Panics if the embedded scalar is greater than the modulus of the
 /// pairing firendly curve scalar field
 #[allow(dead_code)]
-<<<<<<< HEAD
-pub(crate) fn from_embedded_curve_scalar<F, P>(
-=======
-pub fn from_embedded_curve_scalar<E, P>(
->>>>>>> 8080e7dd
+pub fn from_embedded_curve_scalar<F, P>(
     embedded_scalar: <P as ModelParameters>::ScalarField,
 ) -> F
 where
@@ -134,12 +130,7 @@
     P: TEModelParameters<BaseField = F>,
 {
     let scalar_repr = embedded_scalar.into_repr();
-<<<<<<< HEAD
     let modulus = <<F as PrimeField>::Params as FpParameters>::MODULUS;
-=======
-
-    let modulus = <<E::Fr as PrimeField>::Params as FpParameters>::MODULUS;
->>>>>>> 8080e7dd
     if modulus.num_bits() >= scalar_repr.num_bits() {
         let s = <<F as PrimeField>::BigInt as BigInteger>::from_bits_le(
             &scalar_repr.to_bits_le(),
