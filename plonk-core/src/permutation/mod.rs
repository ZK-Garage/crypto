// This Source Code Form is subject to the terms of the Mozilla Public
// License, v. 2.0. If a copy of the MPL was not distributed with this
// file, You can obtain one at http://mozilla.org/MPL/2.0/.
//
// Copyright (c) DUSK NETWORK. All rights reserved.

//! Permutations

pub(crate) mod constants;

use crate::constraint_system::{Variable, WireData};
use ark_ff::PrimeField;
use ark_poly::domain::{EvaluationDomain, GeneralEvaluationDomain};
use ark_poly::{univariate::DensePolynomial, UVPolynomial};
use constants::*;
use core::marker::PhantomData;
use hashbrown::HashMap;
use itertools::izip;
use rand_core::RngCore;

/// Permutation provides the necessary state information and functions
/// to create the permutation polynomial. In the literature, Z(X) is the
/// "accumulator", this is what this codebase calls the permutation polynomial.
#[derive(derivative::Derivative)]
#[derivative(Debug)]
pub(crate) struct Permutation<F>
where
    F: PrimeField,
{
    /// Maps a variable to the wires that it is associated to.
    pub variable_map: HashMap<Variable, Vec<WireData>>,

    /// Type Parameter Marker
    __: PhantomData<F>,
}

impl<F> Permutation<F>
where
    F: PrimeField,
{
    /// Creates a Permutation struct with an expected capacity of zero.
    pub fn new() -> Self {
        Permutation::with_capacity(0)
    }

    /// Creates a Permutation struct with an expected capacity of `n`.
    pub fn with_capacity(expected_size: usize) -> Self {
        Self {
            variable_map: HashMap::with_capacity(expected_size),
            __: PhantomData,
        }
    }

    /// Creates a new [`Variable`] by incrementing the index of the
    /// `variable_map`. This is correct as whenever we add a new [`Variable`]
    /// into the system It is always allocated in the `variable_map`.
    pub fn new_variable(&mut self) -> Variable {
        // Generate the Variable
        let var = Variable(self.variable_map.keys().len());

        // Allocate space for the Variable on the variable_map
        // Each vector is initialised with a capacity of 16.
        // This number is a best guess estimate.
        self.variable_map.insert(var, Vec::with_capacity(16usize));

        var
    }

    /// Checks that the [`Variable`]s are valid by determining if they have been
    /// added to the system.
    fn valid_variables(&self, variables: &[Variable]) -> bool {
        variables
            .iter()
            .all(|var| self.variable_map.contains_key(var))
    }

    /// Maps a set of [`Variable`]s (a,b,c,d) to a set of [`Wire`](WireData)s
    /// (left, right, out, fourth) with the corresponding gate index
    pub fn add_variables_to_map(
        &mut self,
        a: Variable,
        b: Variable,
        c: Variable,
        d: Variable,
        gate_index: usize,
    ) {
        let left: WireData = WireData::Left(gate_index);
        let right: WireData = WireData::Right(gate_index);
        let output: WireData = WireData::Output(gate_index);
        let fourth: WireData = WireData::Fourth(gate_index);

        // Map each variable to the wire it is associated with
        // This essentially tells us that:
        self.add_variable_to_map(a, left);
        self.add_variable_to_map(b, right);
        self.add_variable_to_map(c, output);
        self.add_variable_to_map(d, fourth);
    }

    pub fn add_variable_to_map(&mut self, var: Variable, wire_data: WireData) {
        assert!(self.valid_variables(&[var]));

        // NOTE: Since we always allocate space for the Vec of WireData when a
        // `Variable` is added to the variable_map, this should never fail.
        let vec_wire_data = self.variable_map.get_mut(&var).unwrap();
        vec_wire_data.push(wire_data);
    }

    /// Performs shift by one permutation and computes `sigma_1`, `sigma_2` and
    /// `sigma_3`, `sigma_4` permutations from the variable maps.
    pub(super) fn compute_sigma_permutations(
        &mut self,
        n: usize,
    ) -> [Vec<WireData>; 4] {
        let sigma_1 = (0..n).map(WireData::Left).collect::<Vec<_>>();
        let sigma_2 = (0..n).map(WireData::Right).collect::<Vec<_>>();
        let sigma_3 = (0..n).map(WireData::Output).collect::<Vec<_>>();
        let sigma_4 = (0..n).map(WireData::Fourth).collect::<Vec<_>>();

        let mut sigmas = [sigma_1, sigma_2, sigma_3, sigma_4];

        for (_, wire_data) in self.variable_map.iter() {
            // Gets the data for each wire assosciated with this variable
            for (wire_index, current_wire) in wire_data.iter().enumerate() {
                // Fetch index of the next wire, if it is the last element
                // We loop back around to the beginning
                let next_index = match wire_index == wire_data.len() - 1 {
                    true => 0,
                    false => wire_index + 1,
                };

                // Fetch the next wire
                let next_wire = &wire_data[next_index];

                // Map current wire to next wire
                match current_wire {
                    WireData::Left(index) => sigmas[0][*index] = *next_wire,
                    WireData::Right(index) => sigmas[1][*index] = *next_wire,
                    WireData::Output(index) => sigmas[2][*index] = *next_wire,
                    WireData::Fourth(index) => sigmas[3][*index] = *next_wire,
                };
            }
        }

        sigmas
    }

    fn compute_permutation_lagrange(
        &self,
        sigma_mapping: &[WireData],
        domain: &GeneralEvaluationDomain<F>,
    ) -> Vec<F> {
        let roots: Vec<_> = domain.elements().collect();

        let lagrange_poly: Vec<F> = sigma_mapping
            .iter()
            .map(|x| match x {
                WireData::Left(index) => {
                    let root = &roots[*index];
                    *root
                }
                WireData::Right(index) => {
                    let root = &roots[*index];
                    K1::<F>() * root
                }
                WireData::Output(index) => {
                    let root = &roots[*index];
                    K2::<F>() * root
                }
                WireData::Fourth(index) => {
                    let root = &roots[*index];
                    K3::<F>() * root
                }
            })
            .collect();

        lagrange_poly
    }

    /// Computes the sigma polynomials which are used to build the permutation
    /// polynomial.
    pub fn compute_sigma_polynomials(
        &mut self,
        n: usize,
        domain: &GeneralEvaluationDomain<F>,
    ) -> (
        DensePolynomial<F>,
        DensePolynomial<F>,
        DensePolynomial<F>,
        DensePolynomial<F>,
    ) {
        // Compute sigma mappings
        let sigmas = self.compute_sigma_permutations(n);

        assert_eq!(sigmas[0].len(), n);
        assert_eq!(sigmas[1].len(), n);
        assert_eq!(sigmas[2].len(), n);
        assert_eq!(sigmas[3].len(), n);

        // define the sigma permutations using two non quadratic residues
        let left_sigma = self.compute_permutation_lagrange(&sigmas[0], domain);
        let right_sigma = self.compute_permutation_lagrange(&sigmas[1], domain);
        let out_sigma = self.compute_permutation_lagrange(&sigmas[2], domain);
        let fourth_sigma =
            self.compute_permutation_lagrange(&sigmas[3], domain);

        let left_sigma_poly =
            DensePolynomial::from_coefficients_vec(domain.ifft(&left_sigma));
        let right_sigma_poly =
            DensePolynomial::from_coefficients_vec(domain.ifft(&right_sigma));
        let out_sigma_poly =
            DensePolynomial::from_coefficients_vec(domain.ifft(&out_sigma));
        let fourth_sigma_poly =
            DensePolynomial::from_coefficients_vec(domain.ifft(&fourth_sigma));

        (
            left_sigma_poly,
            right_sigma_poly,
            out_sigma_poly,
            fourth_sigma_poly,
        )
    }

    #[allow(dead_code)]
    fn compute_slow_permutation_poly<I>(
        &self,
        domain: &GeneralEvaluationDomain<F>,
        w_l: I,
        w_r: I,
        w_o: I,
        w_4: I,
        beta: &F,
        gamma: &F,
        (left_sigma_poly, right_sigma_poly, out_sigma_poly, fourth_sigma_poly): (
            &DensePolynomial<F>,
            &DensePolynomial<F>,
            &DensePolynomial<F>,
            &DensePolynomial<F>,
        ),
    ) -> (Vec<F>, Vec<F>, Vec<F>)
    where
        I: Iterator<Item = F>,
    {
        let n = domain.size();

        let left_sigma_mapping = domain.fft(left_sigma_poly);
        let right_sigma_mapping = domain.fft(right_sigma_poly);
        let out_sigma_mapping = domain.fft(out_sigma_poly);
        let fourth_sigma_mapping = domain.fft(fourth_sigma_poly);

        // Compute beta * sigma polynomials
        let beta_left_sigma_iter =
            left_sigma_mapping.iter().map(|sigma| *sigma * beta);
        let beta_right_sigma_iter =
            right_sigma_mapping.iter().map(|sigma| *sigma * beta);
        let beta_out_sigma_iter =
            out_sigma_mapping.iter().map(|sigma| *sigma * beta);
        let beta_fourth_sigma_iter =
            fourth_sigma_mapping.iter().map(|sigma| *sigma * beta);

        // Compute beta * roots
        let beta_roots_iter = domain.elements().map(|root| root * beta);

        // Compute beta * roots * K1
        let beta_roots_k1_iter =
            domain.elements().map(|root| K1::<F>() * beta * root);

        // Compute beta * roots * K2
        let beta_roots_k2_iter =
            domain.elements().map(|root| K2::<F>() * beta * root);

        // Compute beta * roots * K3
        let beta_roots_k3_iter =
            domain.elements().map(|root| K3::<F>() * beta * root);

        // Compute left_wire + gamma
        let w_l_gamma: Vec<_> = w_l.map(|w| w + gamma).collect();

        // Compute right_wire + gamma
        let w_r_gamma: Vec<_> = w_r.map(|w| w + gamma).collect();

        // Compute out_wire + gamma
        let w_o_gamma: Vec<_> = w_o.map(|w| w + gamma).collect();

        // Compute fourth_wire + gamma
        let w_4_gamma: Vec<_> = w_4.map(|w| w + gamma).collect();

        let mut numerator_partial_components: Vec<F> = Vec::with_capacity(n);
        let mut denominator_partial_components: Vec<F> = Vec::with_capacity(n);

        let mut numerator_coefficients: Vec<F> = Vec::with_capacity(n);
        let mut denominator_coefficients: Vec<F> = Vec::with_capacity(n);

        // First element in both of them is one
        numerator_coefficients.push(F::one());
        denominator_coefficients.push(F::one());

        // Compute numerator coefficients
        for (
            w_l_gamma,
            w_r_gamma,
            w_o_gamma,
            w_4_gamma,
            beta_root,
            beta_root_k1,
            beta_root_k2,
            beta_root_k3,
        ) in izip!(
            w_l_gamma.iter(),
            w_r_gamma.iter(),
            w_o_gamma.iter(),
            w_4_gamma.iter(),
            beta_roots_iter,
            beta_roots_k1_iter,
            beta_roots_k2_iter,
            beta_roots_k3_iter,
        ) {
            // (w_l + beta * root + gamma)
            let prod_a = beta_root + w_l_gamma;

            // (w_r + beta * root * k_1 + gamma)
            let prod_b = beta_root_k1 + w_r_gamma;

            // (w_o + beta * root * k_2 + gamma)
            let prod_c = beta_root_k2 + w_o_gamma;

            // (w_4 + beta * root * k_3 + gamma)
            let prod_d = beta_root_k3 + w_4_gamma;

            let mut prod = prod_a * prod_b * prod_c * prod_d;

            numerator_partial_components.push(prod);

            prod *= numerator_coefficients.last().unwrap();

            numerator_coefficients.push(prod);
        }

        // Compute denominator coefficients
        for (
            w_l_gamma,
            w_r_gamma,
            w_o_gamma,
            w_4_gamma,
            beta_left_sigma,
            beta_right_sigma,
            beta_out_sigma,
            beta_fourth_sigma,
        ) in izip!(
            w_l_gamma,
            w_r_gamma,
            w_o_gamma,
            w_4_gamma,
            beta_left_sigma_iter,
            beta_right_sigma_iter,
            beta_out_sigma_iter,
            beta_fourth_sigma_iter,
        ) {
            // (w_l + beta * left_sigma + gamma)
            let prod_a = beta_left_sigma + w_l_gamma;

            // (w_r + beta * right_sigma + gamma)
            let prod_b = beta_right_sigma + w_r_gamma;

            // (w_o + beta * out_sigma + gamma)
            let prod_c = beta_out_sigma + w_o_gamma;

            // (w_4 + beta * fourth_sigma + gamma)
            let prod_d = beta_fourth_sigma + w_4_gamma;

            let mut prod = prod_a * prod_b * prod_c * prod_d;

            denominator_partial_components.push(prod);

            let last_element = denominator_coefficients.last().unwrap();

            prod *= last_element;

            denominator_coefficients.push(prod);
        }

        assert_eq!(denominator_coefficients.len(), n + 1);
        assert_eq!(numerator_coefficients.len(), n + 1);

        // Check that n+1'th elements are equal (taken from proof)
        let a = numerator_coefficients.last().unwrap();
        assert_ne!(a, &F::zero());
        let b = denominator_coefficients.last().unwrap();
        assert_ne!(b, &F::zero());
        assert_eq!(*a * b.inverse().unwrap(), F::one());

        // Remove those extra elements
        numerator_coefficients.remove(n);
        denominator_coefficients.remove(n);

        // Combine numerator and denominator

        let mut z_coefficients: Vec<F> = Vec::with_capacity(n);
        for (numerator, denominator) in numerator_coefficients
            .iter()
            .zip(denominator_coefficients.iter())
        {
            z_coefficients.push(*numerator * denominator.inverse().unwrap());
        }
        assert_eq!(z_coefficients.len(), n);

        (
            z_coefficients,
            numerator_partial_components,
            denominator_partial_components,
        )
    }

    #[allow(dead_code)]
    fn compute_fast_permutation_poly(
        &self,
        domain: &GeneralEvaluationDomain<F>,
        w_l: &[F],
        w_r: &[F],
        w_o: &[F],
        w_4: &[F],
        beta: F,
        gamma: F,
        (left_sigma_poly, right_sigma_poly, out_sigma_poly, fourth_sigma_poly): (
            &DensePolynomial<F>,
            &DensePolynomial<F>,
            &DensePolynomial<F>,
            &DensePolynomial<F>,
        ),
    ) -> Vec<F> {
        let n = domain.size();

        // Compute beta * roots
        let common_roots: Vec<F> =
            domain.elements().map(|root| root * beta).collect();

        let left_sigma_mapping = domain.fft(left_sigma_poly);
        let right_sigma_mapping = domain.fft(right_sigma_poly);
        let out_sigma_mapping = domain.fft(out_sigma_poly);
        let fourth_sigma_mapping = domain.fft(fourth_sigma_poly);

        // Compute beta * sigma polynomials
        let beta_left_sigmas: Vec<_> = left_sigma_mapping
            .iter()
            .copied()
            .map(|sigma| sigma * beta)
            .collect();
        let beta_right_sigmas: Vec<_> = right_sigma_mapping
            .iter()
            .copied()
            .map(|sigma| sigma * beta)
            .collect();
        let beta_out_sigmas: Vec<_> = out_sigma_mapping
            .iter()
            .copied()
            .map(|sigma| sigma * beta)
            .collect();
        let beta_fourth_sigmas: Vec<_> = fourth_sigma_mapping
            .iter()
            .copied()
            .map(|sigma| sigma * beta)
            .collect();

        // Compute beta * roots * K1
        let beta_roots_k1: Vec<_> = common_roots
            .iter()
            .copied()
            .map(|x| x * K1::<F>())
            .collect();

        // Compute beta * roots * K2
        let beta_roots_k2: Vec<_> = common_roots
            .iter()
            .copied()
            .map(|x| x * K2::<F>())
            .collect();

        // Compute beta * roots * K3
        let beta_roots_k3: Vec<_> = common_roots
            .iter()
            .copied()
            .map(|x| x * K3::<F>())
            .collect();

        // Compute left_wire + gamma
        let w_l_gamma: Vec<_> =
            w_l.iter().copied().map(|w_l| w_l + gamma).collect();

        // Compute right_wire + gamma
        let w_r_gamma: Vec<_> =
            w_r.iter().copied().map(|w_r| w_r + gamma).collect();

        // Compute out_wire + gamma
        let w_o_gamma: Vec<_> =
            w_o.iter().copied().map(|w_o| w_o + gamma).collect();

        // Compute fourth_wire + gamma
        let w_4_gamma: Vec<_> =
            w_4.iter().copied().map(|w_4| w_4 + gamma).collect();

        // Compute 6 accumulator components
        // Parallisable
        let accumulator_components_without_l1: Vec<_> = izip!(
            w_l_gamma,
            w_r_gamma,
            w_o_gamma,
            w_4_gamma,
            common_roots,
            beta_roots_k1,
            beta_roots_k2,
            beta_roots_k3,
            beta_left_sigmas,
            beta_right_sigmas,
            beta_out_sigmas,
            beta_fourth_sigmas,
        )
        .map(
            |(
                w_l_gamma,
                w_r_gamma,
                w_o_gamma,
                w_4_gamma,
                beta_root,
                beta_root_k1,
                beta_root_k2,
                beta_root_k3,
                beta_left_sigma,
                beta_right_sigma,
                beta_out_sigma,
                beta_fourth_sigma,
            )| {
                // w_j + beta * root^j-1 + gamma
                let ac1 = w_l_gamma + beta_root;

                // w_{n+j} + beta * K1 * root^j-1 + gamma
                let ac2 = w_r_gamma + beta_root_k1;

                // w_{2n+j} + beta * K2 * root^j-1 + gamma
                let ac3 = w_o_gamma + beta_root_k2;

                // w_{3n+j} + beta * K3 * root^j-1 + gamma
                let ac4 = w_4_gamma + beta_root_k3;

                // 1 / w_j + beta * sigma(j) + gamma
                let ac5 = (w_l_gamma + beta_left_sigma).inverse().unwrap();

                // 1 / w_{n+j} + beta * sigma(n+j) + gamma
                let ac6 = (w_r_gamma + beta_right_sigma).inverse().unwrap();

                // 1 / w_{2n+j} + beta * sigma(2n+j) + gamma
                let ac7 = (w_o_gamma + beta_out_sigma).inverse().unwrap();

                // 1 / w_{3n+j} + beta * sigma(3n+j) + gamma
                let ac8 = (w_4_gamma + beta_fourth_sigma).inverse().unwrap();

                (ac1, ac2, ac3, ac4, ac5, ac6, ac7, ac8)
            },
        )
        .collect();

        // Prepend ones to the beginning of each accumulator to signify L_1(x)
        let accumulator_components = core::iter::once((
            F::one(),
            F::one(),
            F::one(),
            F::one(),
            F::one(),
            F::one(),
            F::one(),
            F::one(),
        ))
        .chain(accumulator_components_without_l1);

        // Multiply each component of the accumulators
        // A simplified example is the following:
        // A1 = [1,2,3,4]
        // result = [1, 1*2, 1*2*3, 1*2*3*4]
        // Non Parallelisable
        let mut prev = (
            F::one(),
            F::one(),
            F::one(),
            F::one(),
            F::one(),
            F::one(),
            F::one(),
            F::one(),
        );
        let product_acumulated_components: Vec<_> = accumulator_components
            .map(move |current_component| {
                prev.0 *= current_component.0;
                prev.1 *= current_component.1;
                prev.2 *= current_component.2;
                prev.3 *= current_component.3;
                prev.4 *= current_component.4;
                prev.5 *= current_component.5;
                prev.6 *= current_component.6;
                prev.7 *= current_component.7;

                prev
            })
            .collect();

        // Right now we basically have 6 acumulators of the form:
        // A1 = [a1, a1 * a2, a1*a2*a3,...]
        // A2 = [b1, b1 * b2, b1*b2*b3,...]
        // A3 = [c1, c1 * c2, c1*c2*c3,...]
        // ... and so on
        // We want:
        // [a1*b1*c1, a1 * a2 *b1 * b2 * c1 * c2,...]
        // Parallisable
        let mut z: Vec<_> = product_acumulated_components
            .iter()
            .map(move |current_component| {
                let mut prev = F::one();
                prev *= current_component.0;
                prev *= current_component.1;
                prev *= current_component.2;
                prev *= current_component.3;
                prev *= current_component.4;
                prev *= current_component.5;
                prev *= current_component.6;
                prev *= current_component.7;

                prev
            })
            .collect();
        // Remove the last(n+1'th) element
        z.remove(n);

        assert_eq!(n, z.len());

        z
    }

    // These are the formulas for the irreducible factors used in the product
    // argument
    fn numerator_irreducible(root: F, w: F, k: F, beta: F, gamma: F) -> F {
        w + beta * k * root + gamma
    }

    fn denominator_irreducible(
        _root: F,
        w: F,
        sigma: F,
        beta: F,
        gamma: F,
    ) -> F {
        w + beta * sigma + gamma
    }

    // This can be adapted into a general product argument
    // for any number of wires, with specific formulas defined
    // in the numerator_irreducible and denominator_irreducible functions
    pub fn compute_permutation_poly(
        &self,
        domain: &GeneralEvaluationDomain<F>,
        wires: (&[F], &[F], &[F], &[F]),
        beta: F,
        gamma: F,
        sigma_polys: (
            &DensePolynomial<F>,
            &DensePolynomial<F>,
            &DensePolynomial<F>,
            &DensePolynomial<F>,
        ),
    ) -> DensePolynomial<F> {
        let n = domain.size();

        // Constants defining cosets H, k1H, k2H, etc
        let ks = vec![F::one(), K1::<F>(), K2::<F>(), K3::<F>()];

        let sigma_mappings = (
            domain.fft(sigma_polys.0),
            domain.fft(sigma_polys.1),
            domain.fft(sigma_polys.2),
            domain.fft(sigma_polys.3),
        );

        // Transpose wires and sigma values to get "rows" in the form [wl_i,
        // wr_i, wo_i, ... ] where each row contains the wire and sigma
        // values for a single gate
        let gatewise_wires = izip!(wires.0, wires.1, wires.2, wires.3)
            .map(|(w0, w1, w2, w3)| vec![w0, w1, w2, w3]);
        let gatewise_sigmas = izip!(
            sigma_mappings.0,
            sigma_mappings.1,
            sigma_mappings.2,
            sigma_mappings.3
        )
        .map(|(s0, s1, s2, s3)| vec![s0, s1, s2, s3]);

        // Compute all roots
        // Non-parallelizable?
        let roots: Vec<F> = domain.elements().collect();

        let product_argument = izip!(roots, gatewise_sigmas, gatewise_wires)
            // Associate each wire value in a gate with the k defining its coset
            .map(|(gate_root, gate_sigmas, gate_wires)| {
                (gate_root, izip!(gate_sigmas, gate_wires, &ks))
            })
            // Now the ith element represents gate i and will have the form:
            //   (root_i, ((w0_i, s0_i, k0), (w1_i, s1_i, k1), ..., (wm_i, sm_i,
            // km)))   for m different wires, which is all the
            // information   needed for a single product coefficient
            // for a single gate Multiply up the numerator and
            // denominator irreducibles for each gate   and pair the
            // results
            .map(|(gate_root, wire_params)| {
                (
                    // Numerator product
                    wire_params
                        .clone()
                        .map(|(_sigma, wire, k)| {
                            Permutation::numerator_irreducible(
                                gate_root, *wire, *k, beta, gamma,
                            )
                        })
                        .product::<F>(),
                    // Denominator product
                    wire_params
                        .map(|(sigma, wire, _k)| {
                            Permutation::denominator_irreducible(
                                gate_root, *wire, sigma, beta, gamma,
                            )
                        })
                        .product::<F>(),
                )
            })
            // Divide each pair to get the single scalar representing each gate
            .map(|(n, d)| n * d.inverse().unwrap())
            // Collect into vector intermediary since rayon does not support
            // `scan`
            .collect::<Vec<F>>();

        let mut z = Vec::with_capacity(n);

        // First element is one
        let mut state = F::one();
        z.push(state);

        // Accumulate by successively multiplying the scalars
        // Non-parallelizable?
        for s in product_argument {
            state *= s;
            z.push(state);
        }

        // Remove the last(n+1'th) element
        z.remove(n);

        assert_eq!(n, z.len());

        DensePolynomial::<F>::from_coefficients_vec(domain.ifft(&z))
    }

    pub(crate) fn compute_mega_permutation_poly(
        &self,
        domain: &GeneralEvaluationDomain<F>,
        f: &[F],
        t: &[F],
        t_prime: &[F], 
        h_1: &[F],
        h_2: &[F],
        delta: F,
        epsilon: F,
        theta: F,
    ) -> DensePolynomial<F> {
        let n = domain.size();

        assert_eq!(f.len(), domain.size());
        assert_eq!(t.len(), domain.size());
        assert_eq!(h_1.len(), domain.size());
        assert_eq!(h_2.len(), domain.size());

        let t_next: Vec<F> = [&t[1..], &[t[0]]].concat();
        let h_1_next: Vec<F> = [&h_1[1..], &[h_1[0]]].concat();

        #[cfg(feature = "std")]
        let product_arguments: Vec<F> =
            (f, t, t_next, h_1, h_1_next, h_2)
                .into_par_iter()
                // Derive the numerator and denominator for each gate plonkup
                // gate and pair the results
                .map(|(f, t, t_next, h_1, h_1_next, h_2)| {
                    (
                        plonkup_numerator_irreducible(
                            delta, epsilon, f, t, t_next,
                        ),
                        plonkup_denominator_irreducible(
                            delta, epsilon, h_1, h_1_next, h_2,
                        ),
                    )
                })
                .map(|(num, den)| num * den.invert().unwrap())
                .collect();

        #[cfg(not(feature = "std"))]
        let product_arguments: Vec<F> = f
            .iter()
            .zip(t)
            .zip(t_next)
            .zip(h_1)
            .zip(h_1_next)
            .zip(h_2)
            // Derive the numerator and denominator for each gate plonkup
            // gate and pair the results
            .map(|(((((f, t), t_next), h_1), h_1_next), h_2)| {
                (
                    Self::lookup_numerator_irreducible(
                        delta, epsilon, theta, *f, *t, t_next,
                    ),
                    Self::lookup_denominator_irreducible(
                        delta, epsilon, *h_1, h_1_next, *h_2,
                    ),
                )
            })
            .map(|(num, den)| num * den.inverse().unwrap())
            .collect();

        let mut state = F::one();
        let mut p = Vec::with_capacity(n);
        p.push(state);

        for s in product_arguments {
            state *= s;
            p.push(state);
        }

        // remove the last element
        p.remove(n);

        assert_eq!(n, p.len());

        DensePolynomial::from_coefficients_vec(domain.ifft(&p))
    }
    
    fn lookup_numerator_irreducible(
<<<<<<< HEAD
        delta: F,
        epsilon: F,
        theta: F,
        f: F,
        t_prime: F,
        t_prime_next: F,
=======
        delta: &F,
        epsilon: &F,
        theta: &F,
        f: &F,
        t_prime: &F,
        t_prime_next: &F,
>>>>>>> b8785a42
    ) -> F {
        let prod_1 = F::one() + delta;
        let prod_2 = epsilon + f;
        let prod_3 = (epsilon * prod_1) + t_prime + (delta * t_prime_next);
    
        prod_1 * prod_2 * prod_3
    }
    
    fn lookup_denominator_irreducible(
        delta: F,
        epsilon: F,
        h_1: F,
        h_1_next: F,
        h_2: F,
    ) -> F {
        let epsilon_plus_one_delta = epsilon * (F::one() + delta);
        let prod_1 = epsilon_plus_one_delta + h_1 + (h_2 * delta);
        let prod_2 = epsilon_plus_one_delta + h_2 + (h_1_next * delta);
    
        prod_1 * prod_2 
    }
}





/// The `bls_12-381` library does not provide a `random` method for `F`.
/// We will use this helper function to compensate.
#[allow(dead_code)]
pub(crate) fn random_scalar<F: PrimeField, R: RngCore>(rng: &mut R) -> F {
    F::rand(rng)
}

#[cfg(test)]
mod test {
    use super::*;
    use crate::batch_test;
    use crate::{
        constraint_system::StandardComposer, util::EvaluationDomainExt,
    };
    use ark_bls12_377::Bls12_377;
    use ark_bls12_381::Bls12_381;
    use ark_ff::Field;
    use ark_ff::UniformRand;
    use ark_poly::univariate::DensePolynomial;
    use ark_poly::Polynomial;
    use num_traits::{One, Zero};
    // use rand::{rngs::StdRng, SeedableRng};
    use ark_ec::{PairingEngine, TEModelParameters};
    use rand_core::OsRng;

    fn test_multizip_permutation_poly<
        E: PairingEngine,
        P: TEModelParameters<BaseField = E::Fr>,
    >() {
        let mut cs: StandardComposer<E, P> =
            StandardComposer::with_expected_size(4);

        let zero = E::Fr::zero();
        let one = E::Fr::one();
        let two = one + one;

        let x1 = cs.add_input(E::Fr::from(4u64));
        let x2 = cs.add_input(E::Fr::from(12u64));
        let x3 = cs.add_input(E::Fr::from(8u64));
        let x4 = cs.add_input(E::Fr::from(3u64));

        // x1 * x4 = x2
        cs.poly_gate(x1, x4, x2, one, zero, zero, -one, zero, None);

        // x1 + x3 = x2
        cs.poly_gate(x1, x3, x2, zero, one, one, -one, zero, None);

        // x1 + x2 = 2*x3
        cs.poly_gate(x1, x2, x3, zero, one, one, -two, zero, None);

        // x3 * x4 = 2*x2
        cs.poly_gate(x3, x4, x2, one, zero, zero, -two, zero, None);

        let domain =
            GeneralEvaluationDomain::<E::Fr>::new(cs.circuit_size()).unwrap();
        let pad = vec![E::Fr::zero(); domain.size() - cs.w_l.len()];
        let mut w_l_scalar: Vec<E::Fr> =
            cs.w_l.iter().map(|v| cs.variables[v]).collect();
        let mut w_r_scalar: Vec<E::Fr> =
            cs.w_r.iter().map(|v| cs.variables[v]).collect();
        let mut w_o_scalar: Vec<E::Fr> =
            cs.w_o.iter().map(|v| cs.variables[v]).collect();
        let mut w_4_scalar: Vec<E::Fr> =
            cs.w_4.iter().map(|v| cs.variables[v]).collect();

        w_l_scalar.extend(&pad);
        w_r_scalar.extend(&pad);
        w_o_scalar.extend(&pad);
        w_4_scalar.extend(&pad);

        let sigmas: Vec<Vec<E::Fr>> = cs
            .perm
            .compute_sigma_permutations(7)
            .iter()
            .map(|wd| cs.perm.compute_permutation_lagrange(wd, &domain))
            .collect();

        let beta = E::Fr::rand(&mut OsRng);
        let gamma = E::Fr::rand(&mut OsRng);

        let sigma_polys: Vec<DensePolynomial<E::Fr>> = sigmas
            .iter()
            .map(|v| DensePolynomial::from_coefficients_vec(domain.ifft(v)))
            .collect();

        let mz = cs.perm.compute_permutation_poly(
            &domain,
            (&w_l_scalar, &w_r_scalar, &w_o_scalar, &w_4_scalar),
            beta,
            gamma,
            (
                &sigma_polys[0],
                &sigma_polys[1],
                &sigma_polys[2],
                &sigma_polys[3],
            ),
        );

        let old_z = DensePolynomial::from_coefficients_vec(domain.ifft(
            &cs.perm.compute_fast_permutation_poly(
                &domain,
                &w_l_scalar,
                &w_r_scalar,
                &w_o_scalar,
                &w_4_scalar,
                beta,
                gamma,
                (
                    &sigma_polys[0],
                    &sigma_polys[1],
                    &sigma_polys[2],
                    &sigma_polys[3],
                ),
            ),
        ));

        assert!(mz == old_z);
    }

    fn test_permutation_format<
        E: PairingEngine,
        P: TEModelParameters<BaseField = E::Fr>,
    >() {
        let mut perm: Permutation<E::Fr> = Permutation::new();

        let num_variables = 10u8;
        for i in 0..num_variables {
            let var = perm.new_variable();
            assert_eq!(var.0, i as usize);
            assert_eq!(perm.variable_map.len(), (i as usize) + 1);
        }

        let var_one = perm.new_variable();
        let var_two = perm.new_variable();
        let var_three = perm.new_variable();

        let gate_size = 100;
        for i in 0..gate_size {
            perm.add_variables_to_map(var_one, var_one, var_two, var_three, i);
        }

        // Check all gate_indices are valid
        for (_, wire_data) in perm.variable_map.iter() {
            for wire in wire_data.iter() {
                match wire {
                    WireData::Left(index)
                    | WireData::Right(index)
                    | WireData::Output(index)
                    | WireData::Fourth(index) => assert!(*index < gate_size),
                };
            }
        }
    }

    fn test_permutation_compute_sigmas_only_left_wires<
        E: PairingEngine,
        P: TEModelParameters<BaseField = E::Fr>,
    >() {
        let mut perm = Permutation::<E::Fr>::new();

        let var_zero = perm.new_variable();
        let var_two = perm.new_variable();
        let var_three = perm.new_variable();
        let var_four = perm.new_variable();
        let var_five = perm.new_variable();
        let var_six = perm.new_variable();
        let var_seven = perm.new_variable();
        let var_eight = perm.new_variable();
        let var_nine = perm.new_variable();

        let num_wire_mappings = 4;

        // Add four wire mappings
        perm.add_variables_to_map(var_zero, var_zero, var_five, var_nine, 0);
        perm.add_variables_to_map(var_zero, var_two, var_six, var_nine, 1);
        perm.add_variables_to_map(var_zero, var_three, var_seven, var_nine, 2);
        perm.add_variables_to_map(var_zero, var_four, var_eight, var_nine, 3);

        /*
        var_zero = {L0, R0, L1, L2, L3}
        var_two = {R1}
        var_three = {R2}
        var_four = {R3}
        var_five = {O0}
        var_six = {O1}
        var_seven = {O2}
        var_eight = {O3}
        var_nine = {F0, F1, F2, F3}
        Left_sigma = {R0, L2, L3, L0}
        Right_sigma = {L1, R1, R2, R3}
        Out_sigma = {O0, O1, O2, O3}
        Fourth_sigma = {F1, F2, F3, F0}
        */
        let sigmas = perm.compute_sigma_permutations(num_wire_mappings);
        let left_sigma = &sigmas[0];
        let right_sigma = &sigmas[1];
        let out_sigma = &sigmas[2];
        let fourth_sigma = &sigmas[3];

        // Check the left sigma polynomial
        assert_eq!(left_sigma[0], WireData::Right(0));
        assert_eq!(left_sigma[1], WireData::Left(2));
        assert_eq!(left_sigma[2], WireData::Left(3));
        assert_eq!(left_sigma[3], WireData::Left(0));

        // Check the right sigma polynomial
        assert_eq!(right_sigma[0], WireData::Left(1));
        assert_eq!(right_sigma[1], WireData::Right(1));
        assert_eq!(right_sigma[2], WireData::Right(2));
        assert_eq!(right_sigma[3], WireData::Right(3));

        // Check the output sigma polynomial
        assert_eq!(out_sigma[0], WireData::Output(0));
        assert_eq!(out_sigma[1], WireData::Output(1));
        assert_eq!(out_sigma[2], WireData::Output(2));
        assert_eq!(out_sigma[3], WireData::Output(3));

        // Check the output sigma polynomial
        assert_eq!(fourth_sigma[0], WireData::Fourth(1));
        assert_eq!(fourth_sigma[1], WireData::Fourth(2));
        assert_eq!(fourth_sigma[2], WireData::Fourth(3));
        assert_eq!(fourth_sigma[3], WireData::Fourth(0));

        let domain =
            GeneralEvaluationDomain::<E::Fr>::new(num_wire_mappings).unwrap();
        let w = domain.group_gen();
        let w_squared = w.pow(&[2, 0, 0, 0]);
        let w_cubed = w.pow(&[3, 0, 0, 0]);

        // Check the left sigmas have been encoded properly
        // Left_sigma = {R0, L2, L3, L0}
        // Should turn into {1 * K1, w^2, w^3, 1}
        let encoded_left_sigma =
            perm.compute_permutation_lagrange(left_sigma, &domain);
        assert_eq!(encoded_left_sigma[0], E::Fr::one() * K1::<E::Fr>());
        assert_eq!(encoded_left_sigma[1], w_squared);
        assert_eq!(encoded_left_sigma[2], w_cubed);
        assert_eq!(encoded_left_sigma[3], E::Fr::one());

        // Check the right sigmas have been encoded properly
        // Right_sigma = {L1, R1, R2, R3}
        // Should turn into {w, w * K1, w^2 * K1, w^3 * K1}
        let encoded_right_sigma =
            perm.compute_permutation_lagrange(right_sigma, &domain);
        assert_eq!(encoded_right_sigma[0], w);
        assert_eq!(encoded_right_sigma[1], w * K1::<E::Fr>());
        assert_eq!(encoded_right_sigma[2], w_squared * K1::<E::Fr>());
        assert_eq!(encoded_right_sigma[3], w_cubed * K1::<E::Fr>());

        // Check the output sigmas have been encoded properly
        // Out_sigma = {O0, O1, O2, O3}
        // Should turn into {1 * K2, w * K2, w^2 * K2, w^3 * K2}

        let encoded_output_sigma =
            perm.compute_permutation_lagrange(out_sigma, &domain);
        assert_eq!(encoded_output_sigma[0], E::Fr::one() * K2::<E::Fr>());
        assert_eq!(encoded_output_sigma[1], w * K2::<E::Fr>());
        assert_eq!(encoded_output_sigma[2], w_squared * K2::<E::Fr>());
        assert_eq!(encoded_output_sigma[3], w_cubed * K2::<E::Fr>());

        // Check the fourth sigmas have been encoded properly
        // Out_sigma = {F1, F2, F3, F0}
        // Should turn into {w * K3, w^2 * K3, w^3 * K3, 1 * K3}
        let encoded_fourth_sigma =
            perm.compute_permutation_lagrange(fourth_sigma, &domain);
        assert_eq!(encoded_fourth_sigma[0], w * K3::<E::Fr>());
        assert_eq!(encoded_fourth_sigma[1], w_squared * K3::<E::Fr>());
        assert_eq!(encoded_fourth_sigma[2], w_cubed * K3::<E::Fr>());
        assert_eq!(encoded_fourth_sigma[3], K3());

        let w_l = vec![
            E::Fr::from(2u64),
            E::Fr::from(2u64),
            E::Fr::from(2u64),
            E::Fr::from(2u64),
        ];
        let w_r =
            vec![E::Fr::from(2_u64), E::Fr::one(), E::Fr::one(), E::Fr::one()];
        let w_o = vec![E::Fr::one(), E::Fr::one(), E::Fr::one(), E::Fr::one()];
        let w_4 = vec![E::Fr::one(), E::Fr::one(), E::Fr::one(), E::Fr::one()];

        test_correct_permutation_poly(
            num_wire_mappings,
            perm,
            &domain,
            w_l,
            w_r,
            w_o,
            w_4,
        );
    }
    fn test_permutation_compute_sigmas<
        E: PairingEngine,
        P: TEModelParameters<BaseField = E::Fr>,
    >() {
        let mut perm: Permutation<E::Fr> = Permutation::new();

        let var_one = perm.new_variable();
        let var_two = perm.new_variable();
        let var_three = perm.new_variable();
        let var_four = perm.new_variable();

        let num_wire_mappings = 4;

        // Add four wire mappings
        perm.add_variables_to_map(var_one, var_one, var_two, var_four, 0);
        perm.add_variables_to_map(var_two, var_one, var_two, var_four, 1);
        perm.add_variables_to_map(var_three, var_three, var_one, var_four, 2);
        perm.add_variables_to_map(var_two, var_one, var_three, var_four, 3);

        /*
        Below is a sketch of the map created by adding the specific variables into the map
        var_one : {L0,R0, R1, O2, R3 }
        var_two : {O0, L1, O1, L3}
        var_three : {L2, R2, O3}
        var_four : {F0, F1, F2, F3}
        Left_Sigma : {0,1,2,3} -> {R0,O1,R2,O0}
        Right_Sigma : {0,1,2,3} -> {R1, O2, O3, L0}
        Out_Sigma : {0,1,2,3} -> {L1, L3, R3, L2}
        Fourth_Sigma : {0,1,2,3} -> {F1, F2, F3, F0}
        */
        let sigmas = perm.compute_sigma_permutations(num_wire_mappings);
        let left_sigma = &sigmas[0];
        let right_sigma = &sigmas[1];
        let out_sigma = &sigmas[2];
        let fourth_sigma = &sigmas[3];

        // Check the left sigma polynomial
        assert_eq!(left_sigma[0], WireData::Right(0));
        assert_eq!(left_sigma[1], WireData::Output(1));
        assert_eq!(left_sigma[2], WireData::Right(2));
        assert_eq!(left_sigma[3], WireData::Output(0));

        // Check the right sigma polynomial
        assert_eq!(right_sigma[0], WireData::Right(1));
        assert_eq!(right_sigma[1], WireData::Output(2));
        assert_eq!(right_sigma[2], WireData::Output(3));
        assert_eq!(right_sigma[3], WireData::Left(0));

        // Check the output sigma polynomial
        assert_eq!(out_sigma[0], WireData::Left(1));
        assert_eq!(out_sigma[1], WireData::Left(3));
        assert_eq!(out_sigma[2], WireData::Right(3));
        assert_eq!(out_sigma[3], WireData::Left(2));

        // Check the fourth sigma polynomial
        assert_eq!(fourth_sigma[0], WireData::Fourth(1));
        assert_eq!(fourth_sigma[1], WireData::Fourth(2));
        assert_eq!(fourth_sigma[2], WireData::Fourth(3));
        assert_eq!(fourth_sigma[3], WireData::Fourth(0));

        /*
        Check that the unique encodings of the sigma polynomials have been computed properly
        Left_Sigma : {R0,O1,R2,O0}
            When encoded using w, K1,K2,K3 we have {1 * K1, w * K2, w^2 * K1, 1 * K2}
        Right_Sigma : {R1, O2, O3, L0}
            When encoded using w, K1,K2,K3 we have {w * K1, w^2 * K2, w^3 * K2, 1}
        Out_Sigma : {L1, L3, R3, L2}
            When encoded using w, K1, K2,K3 we have {w, w^3 , w^3 * K1, w^2}
        Fourth_Sigma : {0,1,2,3} -> {F1, F2, F3, F0}
            When encoded using w, K1, K2,K3 we have {w * K3, w^2 * K3, w^3 * K3, 1 * K3}
        */
        let domain =
            GeneralEvaluationDomain::<E::Fr>::new(num_wire_mappings).unwrap();
        let w = domain.group_gen();
        let w_squared = w.pow(&[2, 0, 0, 0]);
        let w_cubed = w.pow(&[3, 0, 0, 0]);
        // check the left sigmas have been encoded properly
        let encoded_left_sigma =
            perm.compute_permutation_lagrange(left_sigma, &domain);
        assert_eq!(encoded_left_sigma[0], K1());
        assert_eq!(encoded_left_sigma[1], w * K2::<E::Fr>());
        assert_eq!(encoded_left_sigma[2], w_squared * K1::<E::Fr>());
        assert_eq!(encoded_left_sigma[3], E::Fr::one() * K2::<E::Fr>());

        // check the right sigmas have been encoded properly
        let encoded_right_sigma =
            perm.compute_permutation_lagrange(right_sigma, &domain);
        assert_eq!(encoded_right_sigma[0], w * K1::<E::Fr>());
        assert_eq!(encoded_right_sigma[1], w_squared * K2::<E::Fr>());
        assert_eq!(encoded_right_sigma[2], w_cubed * K2::<E::Fr>());
        assert_eq!(encoded_right_sigma[3], E::Fr::one());

        // check the output sigmas have been encoded properly
        let encoded_output_sigma =
            perm.compute_permutation_lagrange(out_sigma, &domain);
        assert_eq!(encoded_output_sigma[0], w);
        assert_eq!(encoded_output_sigma[1], w_cubed);
        assert_eq!(encoded_output_sigma[2], w_cubed * K1::<E::Fr>());
        assert_eq!(encoded_output_sigma[3], w_squared);

        // check the fourth sigmas have been encoded properly
        let encoded_fourth_sigma =
            perm.compute_permutation_lagrange(fourth_sigma, &domain);
        assert_eq!(encoded_fourth_sigma[0], w * K3::<E::Fr>());
        assert_eq!(encoded_fourth_sigma[1], w_squared * K3::<E::Fr>());
        assert_eq!(encoded_fourth_sigma[2], w_cubed * K3::<E::Fr>());
        assert_eq!(encoded_fourth_sigma[3], K3());
    }

    fn test_basic_slow_permutation_poly<
        E: PairingEngine,
        P: TEModelParameters<BaseField = E::Fr>,
    >() {
        let num_wire_mappings = 2;
        let mut perm = Permutation::new();
        let domain =
            GeneralEvaluationDomain::<E::Fr>::new(num_wire_mappings).unwrap();

        let var_one = perm.new_variable();
        let var_two = perm.new_variable();
        let var_three = perm.new_variable();
        let var_four = perm.new_variable();

        perm.add_variables_to_map(var_one, var_two, var_three, var_four, 0);
        perm.add_variables_to_map(var_three, var_two, var_one, var_four, 1);

        let w_l = vec![E::Fr::one(), E::Fr::from(3u64)];
        let w_r = vec![E::Fr::from(2u64), E::Fr::from(2u64)];
        let w_o = vec![E::Fr::from(3u64), E::Fr::one()];
        let w_4 = vec![E::Fr::one(), E::Fr::one()];

        test_correct_permutation_poly(
            num_wire_mappings,
            perm,
            &domain,
            w_l,
            w_r,
            w_o,
            w_4,
        );
    }

    // shifts the polynomials by one root of unity
    fn shift_poly_by_one<F: PrimeField>(z_coefficients: Vec<F>) -> Vec<F> {
        let mut shifted_z_coefficients = z_coefficients;
        shifted_z_coefficients.push(shifted_z_coefficients[0]);
        shifted_z_coefficients.remove(0);
        shifted_z_coefficients
    }

    fn test_correct_permutation_poly<F: PrimeField>(
        n: usize,
        mut perm: Permutation<F>,
        domain: &GeneralEvaluationDomain<F>,
        w_l: Vec<F>,
        w_r: Vec<F>,
        w_o: Vec<F>,
        w_4: Vec<F>,
    ) {
        // 0. Generate beta and gamma challenges
        //
        let beta = F::rand(&mut OsRng);
        let gamma = F::rand(&mut OsRng);
        assert_ne!(gamma, beta);

        //1. Compute the permutation polynomial using both methods
        //
        let (
            left_sigma_poly,
            right_sigma_poly,
            out_sigma_poly,
            fourth_sigma_poly,
        ) = perm.compute_sigma_polynomials(n, domain);
        let (z_vec, numerator_components, denominator_components) = perm
            .compute_slow_permutation_poly(
                domain,
                w_l.clone().into_iter(),
                w_r.clone().into_iter(),
                w_o.clone().into_iter(),
                w_4.clone().into_iter(),
                &beta,
                &gamma,
                (
                    &left_sigma_poly,
                    &right_sigma_poly,
                    &out_sigma_poly,
                    &fourth_sigma_poly,
                ),
            );

        let fast_z_vec = perm.compute_fast_permutation_poly(
            domain,
            &w_l,
            &w_r,
            &w_o,
            &w_4,
            beta,
            gamma,
            (
                &left_sigma_poly,
                &right_sigma_poly,
                &out_sigma_poly,
                &fourth_sigma_poly,
            ),
        );
        assert_eq!(fast_z_vec, z_vec);

        // 2. First we perform basic tests on the permutation vector
        //
        // Check that the vector has length `n` and that the first element is
        // `1`
        assert_eq!(z_vec.len(), n);
        assert_eq!(&z_vec[0], &F::one());
        //
        // Check that the \prod{f_i} / \prod{g_i} = 1
        // Where f_i and g_i are the numerator and denominator components in the
        // permutation polynomial
        let (mut a_0, mut b_0) = (F::one(), F::one());
        for n in numerator_components.iter() {
            a_0 *= n;
        }
        for n in denominator_components.iter() {
            b_0 *= n;
        }
        assert_eq!(a_0 * b_0.inverse().unwrap(), F::one());

        //3. Now we perform the two checks that need to be done on the
        // permutation polynomial (z)
        let z_poly =
            DensePolynomial::<F>::from_coefficients_vec(domain.ifft(&z_vec));
        //
        // Check that z(w^{n+1}) == z(1) == 1
        // This is the first check in the protocol
        assert_eq!(z_poly.evaluate(&F::one()), F::one());
        let n_plus_one = domain.elements().last().unwrap() * domain.group_gen();
        assert_eq!(z_poly.evaluate(&n_plus_one), F::one());
        //
        // Check that when z is unblinded, it has the correct degree
        assert_eq!(z_poly.degree(), n - 1);
        //
        // Check relationship between z(X) and z(Xw)
        // This is the second check in the protocol
        let roots: Vec<_> = domain.elements().collect();

        for i in 1..roots.len() {
            let current_root = roots[i];
            let next_root = current_root * domain.group_gen();

            let current_identity_perm_product = &numerator_components[i];
            assert_ne!(current_identity_perm_product, &F::zero());

            let current_copy_perm_product = &denominator_components[i];
            assert_ne!(current_copy_perm_product, &F::zero());

            assert_ne!(
                current_copy_perm_product,
                current_identity_perm_product
            );

            let z_eval = z_poly.evaluate(&current_root);
            assert_ne!(z_eval, F::zero());

            let z_eval_shifted = z_poly.evaluate(&next_root);
            assert_ne!(z_eval_shifted, F::zero());

            // Z(Xw) * copy_perm
            let lhs = z_eval_shifted * current_copy_perm_product;
            // Z(X) * iden_perm
            let rhs = z_eval * current_identity_perm_product;
            assert_eq!(
                lhs, rhs,
                "check failed at index: {}\'n lhs is : {:?} \n rhs is :{:?}",
                i, lhs, rhs
            );
        }

        // Test that the shifted polynomial is correct
        let shifted_z = shift_poly_by_one(fast_z_vec);
        let shifted_z_poly = DensePolynomial::<F>::from_coefficients_vec(
            domain.ifft(&shifted_z),
        );
        for element in domain.elements() {
            let z_eval = z_poly.evaluate(&(element * domain.group_gen()));
            let shifted_z_eval = shifted_z_poly.evaluate(&element);

            assert_eq!(z_eval, shifted_z_eval)
        }
    }

    // Test on Bls12-381
    batch_test!(
        [test_multizip_permutation_poly,
        test_permutation_format,
        test_permutation_compute_sigmas_only_left_wires,
        test_permutation_compute_sigmas,
        test_basic_slow_permutation_poly
        ],
        []
        => (
        Bls12_381,
        ark_ed_on_bls12_381::EdwardsParameters
        )
    );

    // Test on Bls12-377
    batch_test!(
        [test_multizip_permutation_poly,
        test_permutation_format,
        test_permutation_compute_sigmas_only_left_wires,
        test_permutation_compute_sigmas,
        test_basic_slow_permutation_poly
        ],
        []
        => (
        Bls12_377,
        ark_ed_on_bls12_377::EdwardsParameters
        )
    );
}<|MERGE_RESOLUTION|>--- conflicted
+++ resolved
@@ -836,21 +836,12 @@
     }
     
     fn lookup_numerator_irreducible(
-<<<<<<< HEAD
-        delta: F,
-        epsilon: F,
-        theta: F,
-        f: F,
-        t_prime: F,
-        t_prime_next: F,
-=======
         delta: &F,
         epsilon: &F,
         theta: &F,
         f: &F,
         t_prime: &F,
         t_prime_next: &F,
->>>>>>> b8785a42
     ) -> F {
         let prod_1 = F::one() + delta;
         let prod_2 = epsilon + f;
