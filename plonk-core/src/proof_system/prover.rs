--- conflicted
+++ resolved
@@ -23,15 +23,11 @@
     EvaluationDomain, GeneralEvaluationDomain, UVPolynomial,
 };
 use core::marker::PhantomData;
-<<<<<<< HEAD
 use core::ops::Add;
 use num_traits::{One, Zero};
-use rand_core::OsRng;
 use crate::lookup::MultiSet;
-=======
 use merlin::Transcript;
 use rand::rngs::OsRng;
->>>>>>> 5002b1e1
 
 /// Abstraction structure designed to construct a circuit and generate
 /// [`Proof`]s for it.
@@ -43,11 +39,7 @@
 {
     /// Proving Key which is used to create proofs about a specific PLONK
     /// circuit.
-<<<<<<< HEAD
-    pub prover_key: Option<ProverKey<E, E::Fr, P>>,
-=======
     pub prover_key: Option<ProverKey<F>>,
->>>>>>> 5002b1e1
 
     /// Circuit Description
     pub(crate) cs: StandardComposer<F, P>,
@@ -239,20 +231,10 @@
     /// This is automatically done when [`Prover::prove`] is called.
     pub fn prove_with_preprocessed(
         &self,
-<<<<<<< HEAD
-        commit_key: &Powers<E>,
-        prover_key: &ProverKey<E, E::Fr, P>,
-    ) -> Result<Proof<E, P>, Error> {
-        // Construct the domain s.t. it is large enough to operate
-        // with both the number of gates in the circuit and the lookup 
-        // table
-        /// XXX: Add in lookups
-=======
         commit_key: &PC::CommitterKey,
         prover_key: &ProverKey<F>,
         _data: PhantomData<PC>,
     ) -> Result<Proof<F, PC>, Error> {
->>>>>>> 5002b1e1
         let domain =
             GeneralEvaluationDomain::new(self.cs.circuit_size()).ok_or(Error::InvalidEvalDomainSize {
                 log_size_of_group: self.cs.circuit_size().trailing_zeros(),
@@ -307,17 +289,17 @@
             .map_err(to_pc_error::<F, PC>)?;
 
         // Add witness polynomial commitments to transcript.
-<<<<<<< HEAD
-        transcript.append_commitment(b"w_l", &w_l_poly_commit.0);
-        transcript.append_commitment(b"w_r", &w_r_poly_commit.0);
-        transcript.append_commitment(b"w_o", &w_o_poly_commit.0);
-        transcript.append_commitment(b"w_4", &w_4_poly_commit.0);
+        //transcript.append_commitments(&*w_commits, PhantomData::<PC>);
+        transcript.append(b"w_l", w_commits[0].commitment());
+        transcript.append(b"w_r", w_commits[1].commitment());
+        transcript.append(b"w_o", w_commits[2].commitment());
+        transcript.append(b"w_4", w_commits[3].commitment());
     
         // 2. Derive lookup polynomials
         
         // Generate table compression factor
         let zeta = transcript.challenge_scalar(b"zeta");
-        transcript.append_scalar(b"zeta", &zeta);
+        transcript.append(b"zeta", &zeta);
 
         // Compress lookup table into vector of single elements
         let compressed_t_multiset = MultiSet::compress_four_arity(
@@ -394,13 +376,6 @@
         // Commit to h polys
         let h_1_poly_commit = KZG10::commit(commit_key, &h_1_poly, None, None).unwrap();
         let h_2_poly_commit = KZG10::commit(commit_key, &h_2_poly, None, None).unwrap();
-=======
-        //transcript.append_commitments(&*w_commits, PhantomData::<PC>);
-        transcript.append(b"w_l", w_commits[0].commitment());
-        transcript.append(b"w_r", w_commits[1].commitment());
-        transcript.append(b"w_o", w_commits[2].commitment());
-        transcript.append(b"w_4", w_commits[3].commitment());
->>>>>>> 5002b1e1
 
         // Add h polynomials to transcript
         transcript.append_commitment(b"h1", &h_1_poly_commit.0);
@@ -410,27 +385,23 @@
         //
         // Compute permutation challenge `beta`.
         let beta = transcript.challenge_scalar(b"beta");
-<<<<<<< HEAD
-        transcript.append_scalar(b"beta", &beta);
-=======
         transcript.append(b"beta", &beta);
-        let gamma = transcript.challenge_scalar(b"gamma");
->>>>>>> 5002b1e1
+        
 
         // Compute permutation challenge `gamma`.
         let gamma = transcript.challenge_scalar(b"gamma");
-        transcript.append_scalar(b"gamma", &gamma);
+        transcript.append(b"gamma", &gamma);
         // Compute permutation challenge `delta`.
         let delta = transcript.challenge_scalar(b"delta");
-        transcript.append_scalar(b"delta", &delta);
+        transcript.append(b"delta", &delta);
 
         // Compute permutation challenge `epsilon`.
         let epsilon = transcript.challenge_scalar(b"epsilon");
-        transcript.append_scalar(b"epsilon", &epsilon);
+        transcript.append(b"epsilon", &epsilon);
 
         // Compute permutation challenge `theta`.
         let theta = transcript.challenge_scalar(b"theta");
-        transcript.append_scalar(b"theta", &theta);
+        transcript.append(b"theta", &theta);
         
         // Challenges must be different
         assert!(beta != gamma, "challenges must be different");
@@ -494,27 +465,27 @@
         // Compute quotient challenge; `alpha`, and gate-specific separation
         // challenges.
         let alpha = transcript.challenge_scalar(b"alpha");
-        transcript.append_scalar(b"alpha", &alpha);
+        transcript.append(b"alpha", &alpha);
 
         let range_sep_challenge =
             transcript.challenge_scalar(b"range separation challenge");
-        transcript.append_scalar(b"range seperation challenge", &range_sep_challenge);
+        transcript.append(b"range seperation challenge", &range_sep_challenge);
 
         let logic_sep_challenge =
             transcript.challenge_scalar(b"logic separation challenge");
-        transcript.append_scalar(b"logic seperation challenge", &logic_sep_challenge);
+        transcript.append(b"logic seperation challenge", &logic_sep_challenge);
 
         let fixed_base_sep_challenge =
             transcript.challenge_scalar(b"fixed base separation challenge");
-        transcript.append_scalar(b"fixed base separation challenge", &fixed_base_sep_challenge);
+        transcript.append(b"fixed base separation challenge", &fixed_base_sep_challenge);
 
         let var_base_sep_challenge =
             transcript.challenge_scalar(b"variable base separation challenge");
-        transcript.append_scalar(b"variable base separation challenge", &var_base_sep_challenge);
-
-        let lookup_challenge =
+        transcript.append(b"variable base separation challenge", &var_base_sep_challenge);
+
+        let lookup_sep_challenge =
             transcript.challenge_scalar(b"lookup separation challenge");
-        transcript.append_scalar(b"lookup separation challenge", &lookup_challenge);
+        transcript.append(b"lookup separation challenge", &lookup_challenge);
 
         let t_poly = quotient_poly::compute::<F, P>(
             &domain,
@@ -534,7 +505,7 @@
             &logic_sep_challenge,
             &fixed_base_sep_challenge,
             &var_base_sep_challenge,
-            &lookup_challenge,
+            &lookup_sep_challenge,
         )?;
 
         // Split quotient polynomial into 4 degree `n` polynomials
