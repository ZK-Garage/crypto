--- conflicted
+++ resolved
@@ -4,17 +4,6 @@
 //
 // Copyright (c) DUSK NETWORK. All rights reserved.
 
-<<<<<<< HEAD
-use crate::proof_system::ecc::CurveAddition;
-use crate::proof_system::ecc::FixedBaseScalarMul;
-use crate::proof_system::logic::Logic;
-use crate::proof_system::range::Range;
-use crate::proof_system::widget::GateConstraint;
-use crate::proof_system::GateValues;
-use crate::{error::Error, proof_system::ProverKey};
-use ark_ec::{PairingEngine, TEModelParameters};
-use ark_ff::PrimeField;
-=======
 use crate::{
     error::Error,
     proof_system::{
@@ -27,7 +16,6 @@
 };
 use ark_ec::TEModelParameters;
 use ark_ff::{FftField, PrimeField};
->>>>>>> 5002b1e1
 use ark_poly::{
     univariate::DensePolynomial, EvaluationDomain, GeneralEvaluationDomain,
     UVPolynomial,
@@ -37,11 +25,7 @@
 /// [`ProverKey`], and some other info.
 pub fn compute<E, F, P>(
     domain: &GeneralEvaluationDomain<F>,
-<<<<<<< HEAD
-    prover_key: &ProverKey<E, F, P>,
-=======
     prover_key: &ProverKey<F>,
->>>>>>> 5002b1e1
     z_poly: &DensePolynomial<F>,
     w_l_poly: &DensePolynomial<F>,
     w_r_poly: &DensePolynomial<F>,
@@ -113,13 +97,9 @@
     w4_eval_8n.push(w4_eval_8n[6]);
     w4_eval_8n.push(w4_eval_8n[7]);
 
-<<<<<<< HEAD
     let mut f_eval_8n = domain_8n.coset_fft(f_poly);
 
-    let gate_constraints = compute_gate_constraint_satisfiability(
-=======
     let gate_constraints = compute_gate_constraint_satisfiability::<F, P>(
->>>>>>> 5002b1e1
         domain,
         *range_challenge,
         *logic_challenge,
@@ -132,13 +112,9 @@
         &wo_eval_8n,
         &w4_eval_8n,
         public_inputs_poly,
-<<<<<<< HEAD
         &f_eval_8n,
         *zeta,
-    );
-=======
     )?;
->>>>>>> 5002b1e1
 
     let permutation = compute_permutation_checks::<F>(
         domain,
@@ -167,32 +143,23 @@
 }
 
 /// Ensures that the gate constraints are satisfied.
-fn compute_gate_constraint_satisfiability<E, F, P>(
+fn compute_gate_constraint_satisfiability<F, P>(
     domain: &GeneralEvaluationDomain<F>,
     range_challenge: F,
     logic_challenge: F,
     fixed_base_challenge: F,
     var_base_challenge: F,
-<<<<<<< HEAD
     lookup_challenge: F,
-    prover_key: &ProverKey<E, F, P>,
-=======
     prover_key: &ProverKey<F>,
->>>>>>> 5002b1e1
     wl_eval_8n: &[F],
     wr_eval_8n: &[F],
     wo_eval_8n: &[F],
     w4_eval_8n: &[F],
     pi_poly: &DensePolynomial<F>,
-<<<<<<< HEAD
     f_eval_8n: &[F],
     zeta: F,
-) -> Vec<F>
-=======
 ) -> Result<Vec<F>, Error>
->>>>>>> 5002b1e1
 where
-    E: PairingEngine,
     F: PrimeField,
     P: TEModelParameters<BaseField = F>,
 {
@@ -278,15 +245,9 @@
 
 /// Computes the permutation contribution to the quotient polynomial over
 /// `domain`.
-<<<<<<< HEAD
-fn compute_permutation_checks<E, F, P>(
-    domain: &GeneralEvaluationDomain<F>,
-    prover_key: &ProverKey<E, F, P>,
-=======
 fn compute_permutation_checks<F>(
     domain: &GeneralEvaluationDomain<F>,
     prover_key: &ProverKey<F>,
->>>>>>> 5002b1e1
     wl_eval_8n: &[F],
     wr_eval_8n: &[F],
     wo_eval_8n: &[F],
@@ -297,13 +258,7 @@
     gamma: F,
 ) -> Result<Vec<F>, Error>
 where
-<<<<<<< HEAD
-    E: PairingEngine,
-    F: PrimeField,
-    P: TEModelParameters<BaseField = F>,
-=======
     F: FftField,
->>>>>>> 5002b1e1
 {
     let domain_8n = GeneralEvaluationDomain::<F>::new(8 * domain.size())
         .ok_or(Error::InvalidEvalDomainSize {
