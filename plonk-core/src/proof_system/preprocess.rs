// This Source Code Form is subject to the terms of the Mozilla Public
// License, v. 2.0. If a copy of the MPL was not distributed with this
// file, You can obtain one at http://mozilla.org/MPL/2.0/.
//
// Copyright (c) DUSK NETWORK. All rights reserved.

//! Methods to preprocess the constraint system for use in a proof.

use crate::commitment::HomomorphicCommitment;
use crate::constraint_system::StandardComposer;
use crate::error::{to_pc_error, Error};
use crate::proof_system::{widget, ProverKey};
use ark_ec::TEModelParameters;
use ark_ff::FftField;
use ark_ff::PrimeField;
use ark_poly::{polynomial::univariate::DensePolynomial, UVPolynomial};
use ark_poly::{EvaluationDomain, Evaluations, GeneralEvaluationDomain};
use ark_poly_commit::LabeledPolynomial;
use core::marker::PhantomData;
use merlin::Transcript;

/// Struct that contains all of the selector and permutation [`Polynomial`]s in
/// PLONK.
///
/// [`Polynomial`]: DensePolynomial
pub struct SelectorPolynomials<F>
where
    F: FftField,
{
    q_m: DensePolynomial<F>,
    q_l: DensePolynomial<F>,
    q_r: DensePolynomial<F>,
    q_o: DensePolynomial<F>,
    q_c: DensePolynomial<F>,
    q_4: DensePolynomial<F>,
    q_arith: DensePolynomial<F>,
    q_range: DensePolynomial<F>,
    q_logic: DensePolynomial<F>,
    q_fixed_group_add: DensePolynomial<F>,
    q_variable_group_add: DensePolynomial<F>,
    left_sigma: DensePolynomial<F>,
    right_sigma: DensePolynomial<F>,
    out_sigma: DensePolynomial<F>,
    fourth_sigma: DensePolynomial<F>,
}

impl<F, P> StandardComposer<F, P>
where
    F: FftField,
    P: TEModelParameters<BaseField = F>,
{
    /// Pads the circuit to the next power of two.
    ///
    /// # Note
    /// `diff` is the difference between circuit size and next power of two.
    fn pad(&mut self, diff: usize) {
        // Add a zero variable to circuit
        let zero_scalar = F::zero();
        let zero_var = self.zero_var();

        let zeroes_scalar = vec![zero_scalar; diff];
        let zeroes_var = vec![zero_var; diff];

        self.q_m.extend(zeroes_scalar.iter());
        self.q_l.extend(zeroes_scalar.iter());
        self.q_r.extend(zeroes_scalar.iter());
        self.q_o.extend(zeroes_scalar.iter());
        self.q_c.extend(zeroes_scalar.iter());
        self.q_4.extend(zeroes_scalar.iter());
        self.q_arith.extend(zeroes_scalar.iter());
        self.q_range.extend(zeroes_scalar.iter());
        self.q_logic.extend(zeroes_scalar.iter());
        self.q_fixed_group_add.extend(zeroes_scalar.iter());
        self.q_variable_group_add.extend(zeroes_scalar.iter());

        self.w_l.extend(zeroes_var.iter());
        self.w_r.extend(zeroes_var.iter());
        self.w_o.extend(zeroes_var.iter());
        self.w_4.extend(zeroes_var.iter());

        self.n += diff;
    }

    /// Checks that all of the wires of the composer have the same
    /// length.
    fn check_poly_same_len(&self) -> Result<(), Error> {
        let k = self.q_m.len();

        if self.q_o.len() == k
            && self.q_l.len() == k
            && self.q_r.len() == k
            && self.q_c.len() == k
            && self.q_4.len() == k
            && self.q_arith.len() == k
            && self.q_range.len() == k
            && self.q_logic.len() == k
            && self.q_fixed_group_add.len() == k
            && self.q_variable_group_add.len() == k
            && self.w_l.len() == k
            && self.w_r.len() == k
            && self.w_o.len() == k
            && self.w_4.len() == k
        {
            Ok(())
        } else {
            Err(Error::MismatchedPolyLen)
        }
    }
}
impl<F, P> StandardComposer<F, P>
where
    F: FftField + PrimeField,
    P: TEModelParameters<BaseField = F>,
{
    /// These are the parts of preprocessing that the prover must compute
    /// Although the prover does not need the verification key, he must compute
    /// the commitments in order to seed the transcript, allowing both the
    /// prover and verifier to have the same view
    pub fn preprocess_prover<PC>(
        &mut self,
        commit_key: &PC::CommitterKey,
        transcript: &mut Transcript,
        _pc: PhantomData<PC>,
    ) -> Result<ProverKey<F>, Error>
    where
        PC: HomomorphicCommitment<F>,
    {
        let (_, selectors, domain) =
            self.preprocess_shared(commit_key, transcript, _pc)?;

        let domain_8n =
            GeneralEvaluationDomain::new(8 * domain.size()).unwrap();
        let q_m_eval_8n = Evaluations::from_vec_and_domain(
            domain_8n.coset_fft(&selectors.q_m),
            domain_8n,
        );
        let q_l_eval_8n = Evaluations::from_vec_and_domain(
            domain_8n.coset_fft(&selectors.q_l),
            domain_8n,
        );
        let q_r_eval_8n = Evaluations::from_vec_and_domain(
            domain_8n.coset_fft(&selectors.q_r),
            domain_8n,
        );
        let q_o_eval_8n = Evaluations::from_vec_and_domain(
            domain_8n.coset_fft(&selectors.q_o),
            domain_8n,
        );
        let q_c_eval_8n = Evaluations::from_vec_and_domain(
            domain_8n.coset_fft(&selectors.q_c),
            domain_8n,
        );
        let q_4_eval_8n = Evaluations::from_vec_and_domain(
            domain_8n.coset_fft(&selectors.q_4),
            domain_8n,
        );
        let q_arith_eval_8n = Evaluations::from_vec_and_domain(
            domain_8n.coset_fft(&selectors.q_arith),
            domain_8n,
        );
        let q_range_eval_8n = Evaluations::from_vec_and_domain(
            domain_8n.coset_fft(&selectors.q_range),
            domain_8n,
        );
        let q_logic_eval_8n = Evaluations::from_vec_and_domain(
            domain_8n.coset_fft(&selectors.q_logic),
            domain_8n,
        );
        let q_fixed_group_add_eval_8n = Evaluations::from_vec_and_domain(
            domain_8n.coset_fft(&selectors.q_fixed_group_add),
            domain_8n,
        );
        let q_variable_group_add_eval_8n = Evaluations::from_vec_and_domain(
            domain_8n.coset_fft(&selectors.q_variable_group_add),
            domain_8n,
        );

        let left_sigma_eval_8n = Evaluations::from_vec_and_domain(
            domain_8n.coset_fft(&selectors.left_sigma),
            domain_8n,
        );
        let right_sigma_eval_8n = Evaluations::from_vec_and_domain(
            domain_8n.coset_fft(&selectors.right_sigma),
            domain_8n,
        );
        let out_sigma_eval_8n = Evaluations::from_vec_and_domain(
            domain_8n.coset_fft(&selectors.out_sigma),
            domain_8n,
        );
        let fourth_sigma_eval_8n = Evaluations::from_vec_and_domain(
            domain_8n.coset_fft(&selectors.fourth_sigma),
            domain_8n,
        );
        // XXX: Remove this and compute it on the fly
        let linear_eval_8n = Evaluations::from_vec_and_domain(
            domain_8n.coset_fft(&[F::zero(), F::one()]),
            domain_8n,
        );

        // Compute 8n evaluations for X^n -1
        let v_h_coset_8n =
            compute_vanishing_poly_over_coset(domain_8n, domain.size() as u64);

        Ok(ProverKey::from_polynomials_and_evals(
            domain.size(),
            (selectors.q_m, q_m_eval_8n),
            (selectors.q_l, q_l_eval_8n),
            (selectors.q_r, q_r_eval_8n),
            (selectors.q_o, q_o_eval_8n),
            (selectors.q_4, q_4_eval_8n),
            (selectors.q_c, q_c_eval_8n),
            (selectors.q_arith, q_arith_eval_8n),
            (selectors.q_range, q_range_eval_8n),
            (selectors.q_logic, q_logic_eval_8n),
            (selectors.q_fixed_group_add, q_fixed_group_add_eval_8n),
            (selectors.q_variable_group_add, q_variable_group_add_eval_8n),
            (selectors.left_sigma, left_sigma_eval_8n),
            (selectors.right_sigma, right_sigma_eval_8n),
            (selectors.out_sigma, out_sigma_eval_8n),
            (selectors.fourth_sigma, fourth_sigma_eval_8n),
            linear_eval_8n,
            v_h_coset_8n,
        ))
    }

    /// The verifier only requires the commitments in order to verify a
    /// [`Proof`](super::Proof) We can therefore speed up preprocessing for the
    /// verifier by skipping the FFTs needed to compute the 4n evaluations.
    pub fn preprocess_verifier<PC>(
        &mut self,
        commit_key: &PC::CommitterKey,
        transcript: &mut Transcript,
        _pc: PhantomData<PC>,
    ) -> Result<widget::VerifierKey<F, PC>, Error>
    where
        PC: HomomorphicCommitment<F>,
    {
        let (verifier_key, _, _) =
            self.preprocess_shared(commit_key, transcript, _pc).unwrap();
        Ok(verifier_key)
    }

    /// Both the [`Prover`](super::Prover) and [`Verifier`](super::Verifier)
    /// must perform IFFTs on the selector polynomials and permutation
    /// polynomials in order to commit to them and have the same transcript
    /// view.
    #[allow(clippy::type_complexity)] // FIXME: Add struct for prover side (last two tuple items).
    fn preprocess_shared<PC>(
        &mut self,
        commit_key: &PC::CommitterKey,
        transcript: &mut Transcript,
        _pc: PhantomData<PC>,
    ) -> Result<
        (
            widget::VerifierKey<F, PC>,
            SelectorPolynomials<F>,
            GeneralEvaluationDomain<F>,
        ),
        Error,
    >
    where
        PC: HomomorphicCommitment<F>,
    {
        let domain = GeneralEvaluationDomain::new(self.circuit_size()).unwrap();

        // Check that the length of the wires is consistent.
        self.check_poly_same_len()?;

        // 1. Pad circuit to a power of two
        self.pad(domain.size() as usize - self.n);

<<<<<<< HEAD
        let ifft = |q: &[F]| DensePolynomial {
            coeffs: domain.ifft(q),
        };

        let q_m_poly = ifft(&self.q_m);
        let q_r_poly = ifft(&self.q_r);
        let q_l_poly = ifft(&self.q_l);
        let q_o_poly = ifft(&self.q_o);
        let q_c_poly = ifft(&self.q_c);
        let q_4_poly = ifft(&self.q_4);
        let q_arith_poly = ifft(&self.q_arith);
        let q_range_poly = ifft(&self.q_range);
        let q_logic_poly = ifft(&self.q_logic);
        let q_fixed_group_add_poly = ifft(&self.q_fixed_group_add);
        let q_variable_group_add_poly = ifft(&self.q_variable_group_add);
=======
        let q_m_poly: DensePolynomial<E::Fr> =
            DensePolynomial::from_coefficients_vec(domain.ifft(&self.q_m));

        let q_r_poly: DensePolynomial<E::Fr> =
            DensePolynomial::from_coefficients_vec(domain.ifft(&self.q_r));

        let q_l_poly: DensePolynomial<E::Fr> =
            DensePolynomial::from_coefficients_vec(domain.ifft(&self.q_l));

        let q_o_poly: DensePolynomial<E::Fr> =
            DensePolynomial::from_coefficients_vec(domain.ifft(&self.q_o));

        let q_c_poly: DensePolynomial<E::Fr> =
            DensePolynomial::from_coefficients_vec(domain.ifft(&self.q_c));

        let q_4_poly: DensePolynomial<E::Fr> =
            DensePolynomial::from_coefficients_vec(domain.ifft(&self.q_4));

        let q_arith_poly: DensePolynomial<E::Fr> =
            DensePolynomial::from_coefficients_vec(domain.ifft(&self.q_arith));

        let q_range_poly: DensePolynomial<E::Fr> =
            DensePolynomial::from_coefficients_vec(domain.ifft(&self.q_range));

        let q_logic_poly: DensePolynomial<E::Fr> =
            DensePolynomial::from_coefficients_vec(domain.ifft(&self.q_logic));

        let q_fixed_group_add_poly: DensePolynomial<E::Fr> =
            DensePolynomial::from_coefficients_vec(
                domain.ifft(&self.q_fixed_group_add),
            );

        let q_variable_group_add_poly: DensePolynomial<E::Fr> =
            DensePolynomial::from_coefficients_vec(
                domain.ifft(&self.q_variable_group_add),
            );
>>>>>>> 6ba5604c

        // 2. Compute the sigma polynomials
        let (
            left_sigma_poly,
            right_sigma_poly,
            out_sigma_poly,
            fourth_sigma_poly,
        ) = self.perm.compute_sigma_polynomials(self.n, &domain);

        let (commitments, _) = PC::commit(
            commit_key,
            [
                LabeledPolynomial::new(
                    "q_m_poly".to_owned(),
                    q_m_poly.clone(),
                    None,
                    None,
                ),
                LabeledPolynomial::new(
                    "q_l_poly".to_owned(),
                    q_l_poly.clone(),
                    None,
                    None,
                ),
                LabeledPolynomial::new(
                    "q_r_poly".to_owned(),
                    q_r_poly.clone(),
                    None,
                    None,
                ),
                LabeledPolynomial::new(
                    "q_o_poly".to_owned(),
                    q_o_poly.clone(),
                    None,
                    None,
                ),
                LabeledPolynomial::new(
                    "q_4_poly".to_owned(),
                    q_4_poly.clone(),
                    None,
                    None,
                ),
                LabeledPolynomial::new(
                    "q_c_poly".to_owned(),
                    q_c_poly.clone(),
                    None,
                    None,
                ),
                LabeledPolynomial::new(
                    "q_arith_poly".to_owned(),
                    q_arith_poly.clone(),
                    None,
                    None,
                ),
                LabeledPolynomial::new(
                    "q_range_poly".to_owned(),
                    q_range_poly.clone(),
                    None,
                    None,
                ),
                LabeledPolynomial::new(
                    "q_logic_poly".to_owned(),
                    q_logic_poly.clone(),
                    None,
                    None,
                ),
                LabeledPolynomial::new(
                    "q_fixed_group_add_poly".to_owned(),
                    q_fixed_group_add_poly.clone(),
                    None,
                    None,
                ),
                LabeledPolynomial::new(
                    "q_variable_group_add_poly".to_owned(),
                    q_variable_group_add_poly.clone(),
                    None,
                    None,
                ),
                LabeledPolynomial::new(
                    "left_sigma_poly".to_owned(),
                    left_sigma_poly.clone(),
                    None,
                    None,
                ),
                LabeledPolynomial::new(
                    "right_sigma_poly".to_owned(),
                    right_sigma_poly.clone(),
                    None,
                    None,
                ),
                LabeledPolynomial::new(
                    "out_sigma_poly".to_owned(),
                    out_sigma_poly.clone(),
                    None,
                    None,
                ),
                LabeledPolynomial::new(
                    "fourth_sigma_poly".to_owned(),
                    fourth_sigma_poly.clone(),
                    None,
                    None,
                ),
            ]
            .iter(),
            None,
        )
        .map_err(to_pc_error::<F, PC>)?;

        let verifier_key = widget::VerifierKey::from_polynomial_commitments(
            self.circuit_size(),
            commitments[0].commitment().clone(), // q_m_poly_commit.0,
            commitments[1].commitment().clone(), // q_l_poly_commit.0,
            commitments[2].commitment().clone(), // q_r_poly_commit.0,
            commitments[3].commitment().clone(), // q_o_poly_commit.0,
            commitments[4].commitment().clone(), // q_4_poly_commit.0,
            commitments[5].commitment().clone(), // q_c_poly_commit.0,
            commitments[6].commitment().clone(), // q_arith_poly_commit.0,
            commitments[7].commitment().clone(), // q_range_poly_commit.0,
            commitments[8].commitment().clone(), // q_logic_poly_commit.0,
            commitments[9].commitment().clone(), // q_fixed_group_add_poly_commit.0,
            commitments[10].commitment().clone(), // q_variable_group_add_poly_commit.0,
            commitments[11].commitment().clone(), // left_sigma_poly_commit.0,
            commitments[12].commitment().clone(), // right_sigma_poly_commit.0,
            commitments[13].commitment().clone(), // out_sigma_poly_commit.0,
            commitments[14].commitment().clone(), // fourth_sigma_poly_commit.0,
        );

        let selectors = SelectorPolynomials {
            q_m: q_m_poly.clone(),
            q_l: q_l_poly.clone(),
            q_r: q_r_poly.clone(),
            q_o: q_o_poly.clone(),
            q_c: q_c_poly.clone(),
            q_4: q_4_poly.clone(),
            q_arith: q_arith_poly.clone(),
            q_range: q_range_poly.clone(),
            q_logic: q_logic_poly.clone(),
            q_fixed_group_add: q_fixed_group_add_poly.clone(),
            q_variable_group_add: q_variable_group_add_poly.clone(),
            left_sigma: left_sigma_poly.clone(),
            right_sigma: right_sigma_poly.clone(),
            out_sigma: out_sigma_poly.clone(),
            fourth_sigma: fourth_sigma_poly.clone(),
        };

        // Add the circuit description to the transcript
        verifier_key.seed_transcript(transcript);

        Ok((verifier_key, selectors, domain))
    }
}

/// Given that the domain size is `D`
/// This function computes the `D` evaluation points for
/// the vanishing polynomial of degree `n` over a coset
pub fn compute_vanishing_poly_over_coset<F, D>(
    domain: D,        // domain to evaluate over
    poly_degree: u64, // degree of the vanishing polynomial
) -> Evaluations<F, D>
where
    F: FftField,
    D: EvaluationDomain<F>,
{
    assert!(
        (domain.size() as u64) > poly_degree,
        "domain_size = {}, poly_degree = {}",
        domain.size() as u64,
        poly_degree
    );
    let group_gen = domain.element(1);
    let coset_gen = F::multiplicative_generator().pow(&[poly_degree, 0, 0, 0]);
    let v_h: Vec<_> = (0..domain.size())
        .map(|i| {
            (coset_gen * group_gen.pow(&[poly_degree * i as u64, 0, 0, 0]))
                - F::one()
        })
        .collect();
    Evaluations::from_vec_and_domain(v_h, domain)
}

#[cfg(test)]
mod test {
    use super::*;
    use crate::{batch_test_field_params, constraint_system::helper::*};
    use ark_bls12_377::Bls12_377;
    use ark_bls12_381::Bls12_381;

    /// Tests that the circuit gets padded to the correct length.
    // FIXME: We can do this test without dummy_gadget method.
    fn test_pad<F, P>()
    where
        F: FftField,
        P: TEModelParameters<BaseField = F>,
    {
        let mut composer: StandardComposer<F, P> = StandardComposer::new();
        dummy_gadget(100, &mut composer);

        // Pad the circuit to next power of two
        let next_pow_2 = composer.n.next_power_of_two() as u64;
        composer.pad(next_pow_2 as usize - composer.n);

        let size = composer.n;
        assert!(size.is_power_of_two());
        assert!(composer.q_m.len() == size);
        assert!(composer.q_l.len() == size);
        assert!(composer.q_o.len() == size);
        assert!(composer.q_r.len() == size);
        assert!(composer.q_c.len() == size);
        assert!(composer.q_arith.len() == size);
        assert!(composer.q_range.len() == size);
        assert!(composer.q_logic.len() == size);
        assert!(composer.q_fixed_group_add.len() == size);
        assert!(composer.q_variable_group_add.len() == size);
        assert!(composer.w_l.len() == size);
        assert!(composer.w_r.len() == size);
        assert!(composer.w_o.len() == size);
    }

    // Bls12-381 tests
    batch_test_field_params!(
        [test_pad],
        [] => (
            Bls12_381,
            ark_ed_on_bls12_381::EdwardsParameters
        )
    );

    // Bls12-377 tests
    batch_test_field_params!(
        [test_pad],
        [] => (
            Bls12_377,
            ark_ed_on_bls12_377::EdwardsParameters
        )
    );
}<|MERGE_RESOLUTION|>--- conflicted
+++ resolved
@@ -269,60 +269,42 @@
         // 1. Pad circuit to a power of two
         self.pad(domain.size() as usize - self.n);
 
-<<<<<<< HEAD
-        let ifft = |q: &[F]| DensePolynomial {
-            coeffs: domain.ifft(q),
-        };
-
-        let q_m_poly = ifft(&self.q_m);
-        let q_r_poly = ifft(&self.q_r);
-        let q_l_poly = ifft(&self.q_l);
-        let q_o_poly = ifft(&self.q_o);
-        let q_c_poly = ifft(&self.q_c);
-        let q_4_poly = ifft(&self.q_4);
-        let q_arith_poly = ifft(&self.q_arith);
-        let q_range_poly = ifft(&self.q_range);
-        let q_logic_poly = ifft(&self.q_logic);
-        let q_fixed_group_add_poly = ifft(&self.q_fixed_group_add);
-        let q_variable_group_add_poly = ifft(&self.q_variable_group_add);
-=======
-        let q_m_poly: DensePolynomial<E::Fr> =
+        let q_m_poly: DensePolynomial<F> =
             DensePolynomial::from_coefficients_vec(domain.ifft(&self.q_m));
 
-        let q_r_poly: DensePolynomial<E::Fr> =
+        let q_r_poly: DensePolynomial<F> =
             DensePolynomial::from_coefficients_vec(domain.ifft(&self.q_r));
 
-        let q_l_poly: DensePolynomial<E::Fr> =
+        let q_l_poly: DensePolynomial<F> =
             DensePolynomial::from_coefficients_vec(domain.ifft(&self.q_l));
 
-        let q_o_poly: DensePolynomial<E::Fr> =
+        let q_o_poly: DensePolynomial<F> =
             DensePolynomial::from_coefficients_vec(domain.ifft(&self.q_o));
 
-        let q_c_poly: DensePolynomial<E::Fr> =
+        let q_c_poly: DensePolynomial<F> =
             DensePolynomial::from_coefficients_vec(domain.ifft(&self.q_c));
 
-        let q_4_poly: DensePolynomial<E::Fr> =
+        let q_4_poly: DensePolynomial<F> =
             DensePolynomial::from_coefficients_vec(domain.ifft(&self.q_4));
 
-        let q_arith_poly: DensePolynomial<E::Fr> =
+        let q_arith_poly: DensePolynomial<F> =
             DensePolynomial::from_coefficients_vec(domain.ifft(&self.q_arith));
 
-        let q_range_poly: DensePolynomial<E::Fr> =
+        let q_range_poly: DensePolynomial<F> =
             DensePolynomial::from_coefficients_vec(domain.ifft(&self.q_range));
 
-        let q_logic_poly: DensePolynomial<E::Fr> =
+        let q_logic_poly: DensePolynomial<F> =
             DensePolynomial::from_coefficients_vec(domain.ifft(&self.q_logic));
 
-        let q_fixed_group_add_poly: DensePolynomial<E::Fr> =
+        let q_fixed_group_add_poly: DensePolynomial<F> =
             DensePolynomial::from_coefficients_vec(
                 domain.ifft(&self.q_fixed_group_add),
             );
 
-        let q_variable_group_add_poly: DensePolynomial<E::Fr> =
+        let q_variable_group_add_poly: DensePolynomial<F> =
             DensePolynomial::from_coefficients_vec(
                 domain.ifft(&self.q_variable_group_add),
             );
->>>>>>> 6ba5604c
 
         // 2. Compute the sigma polynomials
         let (
