// This Source Code Form is subject to the terms of the Mozilla Public
// License, v. 2.0. If a copy of the MPL was not distributed with this
// file, You can obtain one at http://mozilla.org/MPL/2.0/.
//
// Copyright (c) ZK-Garage. All rights reserved.

//! Proof System Widgets

pub mod arithmetic;
pub mod ecc;
pub mod logic;
pub mod range;
pub mod lookup;

use crate::{
    commitment::HomomorphicCommitment,
    proof_system::{linearisation_poly::ProofEvaluations, permutation},
    transcript::TranscriptProtocol,
};
use ark_ff::{FftField, PrimeField};
use ark_poly::{univariate::DensePolynomial, Evaluations};
use ark_serialize::*;

/// Gate Values
///
/// This data structures holds the wire values for a given gate.
#[derive(derivative::Derivative)]
#[derivative(Clone, Copy, Debug, Default, Eq, Hash, PartialEq)]
pub struct GateValues<F>
where
    F: PrimeField,
{
    /// Left Value
    pub left: F,

    /// Right Value
    pub right: F,

    /// Output Value
    pub output: F,

    /// Fourth Value
    pub fourth: F,

    /// Next Left Value
    ///
    /// Only used in gates which use internal copy constraints.
    pub left_next: F,

    /// Next Right Value
    ///
    /// Only used in gates which use internal copy constraints.
    pub right_next: F,

    /// Next Fourth Value
    ///
    /// Only used in gates which use internal copy constraints.
    pub fourth_next: F,

    /// Left Wire Selector Weight
    pub left_selector: F,

    /// Right Wire Selector Weight
    pub right_selector: F,

    /// Constant Wire Selector Weight
    pub constant_selector: F,
}

/// Gate Constraint
pub trait GateConstraint<F>
where
    F: PrimeField,
{
    /// Returns the coefficient of the quotient polynomial for this gate given
    /// an instantiation of the gate at `values` and a
    /// `separation_challenge` if this gate requires it for soundness.
    ///
    /// This method is an encoding of the polynomial constraint(s) that this
    /// gate represents whenever it is added to a circuit.
    fn constraints(separation_challenge: F, values: GateValues<F>) -> F;

    /// Computes the quotient polynomial term for the given gate type for the
    /// given value of `selector` instantiated with `separation_challenge` and
    /// `values`.
    fn quotient_term(
        selector: F,
        separation_challenge: F,
        values: GateValues<F>,
    ) -> F {
        selector * Self::constraints(separation_challenge, values)
    }

    /// Computes the linearisation polynomial term for the given gate type
    /// at the `selector_polynomial` instantiated with `separation_challenge`
    /// and `values`.
    fn linearisation_term(
        selector_polynomial: &DensePolynomial<F>,
        separation_challenge: F,
        values: GateValues<F>,
    ) -> DensePolynomial<F> {
        selector_polynomial * Self::constraints(separation_challenge, values)
    }

    /// Extends `scalars` and `points` to build the linearisation commitment
    /// with the given instantiation of `evaluations` and
    /// `separation_challenge`.
    fn extend_linearisation_commitment<PC>(
        selector_commitment: &PC::Commitment,
        separation_challenge: F,
        evaluations: &ProofEvaluations<F>,
        scalars: &mut Vec<F>,
        points: &mut Vec<PC::Commitment>,
    ) where
        PC: HomomorphicCommitment<F>,
    {
        let coefficient = Self::constraints(
            separation_challenge,
            GateValues {
                left: evaluations.a_eval,
                right: evaluations.b_eval,
                output: evaluations.c_eval,
                fourth: evaluations.d_eval,
                left_next: evaluations.a_next_eval,
                right_next: evaluations.b_next_eval,
                fourth_next: evaluations.d_next_eval,
                left_selector: evaluations.q_l_eval,
                right_selector: evaluations.q_r_eval,
                constant_selector: evaluations.q_c_eval,
            },
        );
        scalars.push(coefficient);
        points.push(selector_commitment.clone());
    }
}

/// PLONK circuit Verification Key.
///
/// This structure is used by the Verifier in order to verify a
/// [`Proof`](super::Proof).
#[derive(CanonicalDeserialize, CanonicalSerialize, derivative::Derivative)]
#[derivative(
    Clone(bound = ""),
    Debug(
        bound = "arithmetic::VerifierKey<F,PC>: std::fmt::Debug, PC::Commitment: std::fmt::Debug"
    ),
    Eq(bound = "arithmetic::VerifierKey<F,PC>: Eq, PC::Commitment: Eq"),
    PartialEq(
        bound = "arithmetic::VerifierKey<F,PC>: PartialEq, PC::Commitment: PartialEq"
    )
)]
pub struct VerifierKey<F, PC>
where
    F: PrimeField,
    PC: HomomorphicCommitment<F>,
{
    /// Circuit size (not padded to a power of two).
    pub(crate) n: usize,

    /// Arithmetic Verifier Key
    pub(crate) arithmetic: arithmetic::VerifierKey<F, PC>,

    /// Range Gate Selector Commitment
    pub(crate) range_selector_commitment: PC::Commitment,

    /// Logic Gate Selector Commitment
    pub(crate) logic_selector_commitment: PC::Commitment,

    /// Fixed Group Addition Selector Commitment
    pub(crate) fixed_group_add_selector_commitment: PC::Commitment,

    /// Variable Group Addition Selector Commitment
    pub(crate) variable_group_add_selector_commitment: PC::Commitment,

    /// VerifierKey for permutation checks
    pub(crate) permutation: permutation::VerifierKey<PC::Commitment>,
}

impl<F, PC> VerifierKey<F, PC>
where
    F: PrimeField,
    PC: HomomorphicCommitment<F>,
{
    /// Constructs a [`VerifierKey`] from the widget VerifierKey's that are
    /// constructed based on the selector polynomial commitments and the
    /// sigma polynomial commitments.
    pub(crate) fn from_polynomial_commitments(
        n: usize,
<<<<<<< HEAD
        q_m: Commitment<E>,
        q_l: Commitment<E>,
        q_r: Commitment<E>,
        q_o: Commitment<E>,
        q_4: Commitment<E>,
        q_c: Commitment<E>,
        q_arith: Commitment<E>,
        q_range: Commitment<E>,
        q_logic: Commitment<E>,
        q_fixed_group_add: Commitment<E>,
        q_variable_group_add: Commitment<E>,
        q_lookup: Commitment<E>,
        left_sigma: Commitment<E>,
        right_sigma: Commitment<E>,
        out_sigma: Commitment<E>,
        fourth_sigma: Commitment<E>,
=======
        q_m: PC::Commitment,
        q_l: PC::Commitment,
        q_r: PC::Commitment,
        q_o: PC::Commitment,
        q_4: PC::Commitment,
        q_c: PC::Commitment,
        q_arith: PC::Commitment,
        q_range: PC::Commitment,
        q_logic: PC::Commitment,
        q_fixed_group_add: PC::Commitment,
        q_variable_group_add: PC::Commitment,
        left_sigma: PC::Commitment,
        right_sigma: PC::Commitment,
        out_sigma: PC::Commitment,
        fourth_sigma: PC::Commitment,
>>>>>>> 5002b1e1
    ) -> Self {
        Self {
            n,
            arithmetic: arithmetic::VerifierKey {
                q_m,
                q_l,
                q_r,
                q_o,
                q_4,
                q_c,
                q_arith,
            },
            range_selector_commitment: q_range,
            logic_selector_commitment: q_logic,
            fixed_group_add_selector_commitment: q_fixed_group_add,
            variable_group_add_selector_commitment: q_variable_group_add,
            permutation: permutation::VerifierKey {
                left_sigma,
                right_sigma,
                out_sigma,
                fourth_sigma,
            },
        }
    }

    /// Returns the Circuit size padded to the next power of two.
    pub fn padded_circuit_size(&self) -> usize {
        self.n.next_power_of_two()
    }
}

impl<F, PC> VerifierKey<F, PC>
where
    F: PrimeField,
    PC: HomomorphicCommitment<F>,
{
    /// Adds the circuit description to the transcript.
    pub(crate) fn seed_transcript<T>(&self, transcript: &mut T)
    where
        T: TranscriptProtocol,
    {
        transcript.append(b"q_m", &self.arithmetic.q_m);
        transcript.append(b"q_l", &self.arithmetic.q_l);
        transcript.append(b"q_r", &self.arithmetic.q_r);
        transcript.append(b"q_o", &self.arithmetic.q_o);
        transcript.append(b"q_c", &self.arithmetic.q_c);
        transcript.append(b"q_4", &self.arithmetic.q_4);
        transcript.append(b"q_arith", &self.arithmetic.q_arith);
        transcript.append(b"q_range", &self.range_selector_commitment);
        transcript.append(b"q_logic", &self.logic_selector_commitment);
        transcript.append(
            b"q_variable_group_add",
            &self.variable_group_add_selector_commitment,
        );
        transcript.append(
            b"q_fixed_group_add",
            &self.fixed_group_add_selector_commitment,
        );
        transcript.append(b"left_sigma", &self.permutation.left_sigma);
        transcript.append(b"right_sigma", &self.permutation.right_sigma);
        transcript.append(b"out_sigma", &self.permutation.out_sigma);
        transcript.append(b"fourth_sigma", &self.permutation.fourth_sigma);
        transcript.circuit_domain_sep(self.n as u64);
    }
}

/// PLONK circuit Proving Key.
///
/// This structure is used by the Prover in order to construct a
/// [`Proof`](crate::proof_system::Proof).
#[derive(CanonicalDeserialize, CanonicalSerialize, derivative::Derivative)]
#[derivative(
    Clone(bound = ""),
    Debug(bound = ""),
    Eq(bound = ""),
    PartialEq(bound = "")
)]
<<<<<<< HEAD
pub struct ProverKey<E, F, P>
where
    E: PairingEngine,
    F: PrimeField,
    P: TEModelParameters<BaseField = F>,
=======
pub struct ProverKey<F>
where
    F: FftField,
>>>>>>> 5002b1e1
{
    /// Circuit size
    pub(crate) n: usize,

    /// Arithmetic Prover Key
    pub(crate) arithmetic: arithmetic::ProverKey<F>,

    /// Range Gate Selector
    pub(crate) range_selector: (DensePolynomial<F>, Evaluations<F>),

    /// Logic Gate Selector
    pub(crate) logic_selector: (DensePolynomial<F>, Evaluations<F>),

    /// Fixed Group Addition Selector
    pub(crate) fixed_group_add_selector: (DensePolynomial<F>, Evaluations<F>),

    /// Variable Group Addition Selector
    pub(crate) variable_group_add_selector:
        (DensePolynomial<F>, Evaluations<F>),
    
    pub (crate) lookup: lookup::ProverKey<F, E>,

    /// ProverKey for permutation checks
    pub(crate) permutation: permutation::ProverKey<F>,

    /// Pre-processes the 8n Evaluations for the vanishing polynomial, so
    /// they do not need to be computed at the proving stage.
    ///
    /// NOTE: With this, we can combine all parts of the quotient polynomial
    /// in their evaluation phase and divide by the quotient
    /// polynomial without having to perform IFFT
    pub(crate) v_h_coset_8n: Evaluations<F>,
}

<<<<<<< HEAD
impl<E, F, P> ProverKey<E, F, P>
where
    E: PairingEngine,
    F: PrimeField,
    P: TEModelParameters<BaseField = F>,
=======
impl<F> ProverKey<F>
where
    F: FftField,
>>>>>>> 5002b1e1
{
    pub(crate) fn v_h_coset_8n(&self) -> &Evaluations<F> {
        &self.v_h_coset_8n
    }

    /// Constructs a [`ProverKey`] from the widget ProverKey's that are
    /// constructed based on the selector polynomials and the
    /// sigma polynomials and it's evaluations.
    pub(crate) fn from_polynomials_and_evals(
        n: usize,
        q_m: (DensePolynomial<F>, Evaluations<F>),
        q_l: (DensePolynomial<F>, Evaluations<F>),
        q_r: (DensePolynomial<F>, Evaluations<F>),
        q_o: (DensePolynomial<F>, Evaluations<F>),
        q_4: (DensePolynomial<F>, Evaluations<F>),
        q_c: (DensePolynomial<F>, Evaluations<F>),
        q_arith: (DensePolynomial<F>, Evaluations<F>),
        q_range: (DensePolynomial<F>, Evaluations<F>),
        q_logic: (DensePolynomial<F>, Evaluations<F>),
        q_fixed_group_add: (DensePolynomial<F>, Evaluations<F>),
        q_variable_group_add: (DensePolynomial<F>, Evaluations<F>),
        q_lookup: (DensePolynomial<F>, Evaluations<F>),
        left_sigma: (DensePolynomial<F>, Evaluations<F>),
        right_sigma: (DensePolynomial<F>, Evaluations<F>),
        out_sigma: (DensePolynomial<F>, Evaluations<F>),
        fourth_sigma: (DensePolynomial<F>, Evaluations<F>),
        linear_evaluations: Evaluations<F>,
        v_h_coset_8n: Evaluations<F>,
    ) -> Self {
        Self {
            n,
            arithmetic: arithmetic::ProverKey {
                q_m,
                q_l,
                q_r,
                q_o,
                q_4,
                q_c,
                q_arith,
            },
            range_selector: q_range,
            logic_selector: q_logic,
            fixed_group_add_selector: q_fixed_group_add,
            variable_group_add_selector: q_variable_group_add,
            lookup: lookup::ProverKey {
                q_lookup,
                table_1,
                table_2,
                table_3,
                table_4,
            },
            permutation: permutation::ProverKey {
                left_sigma,
                right_sigma,
                out_sigma,
                fourth_sigma,
                linear_evaluations,
            },
            v_h_coset_8n,
        }
    }
}

#[cfg(test)]
mod test {
    use super::*;
    use crate::batch_test;
    use ark_bls12_377::Bls12_377;
    use ark_bls12_381::Bls12_381;
    use ark_ec::models::TEModelParameters;
    use ark_poly::polynomial::univariate::DensePolynomial;
    use ark_poly::{EvaluationDomain, GeneralEvaluationDomain, UVPolynomial};
    use rand::rngs::OsRng;

    fn rand_poly_eval<F>(n: usize) -> (DensePolynomial<F>, Evaluations<F>)
    where
        F: FftField,
    {
        let polynomial = DensePolynomial::rand(n, &mut OsRng);
        (polynomial, rand_evaluations(n))
    }

    fn rand_evaluations<F>(n: usize) -> Evaluations<F>
    where
        F: FftField,
    {
        let domain = GeneralEvaluationDomain::new(4 * n).unwrap();
        let values: Vec<_> = (0..8 * n).map(|_| F::rand(&mut OsRng)).collect();
        Evaluations::from_vec_and_domain(values, domain)
    }

    #[test]
    fn test_serialise_deserialise_prover_key() {
        type F = ark_bls12_381::Fr;
        let n = 1 << 11;

        let q_m = rand_poly_eval(n);
        let q_l = rand_poly_eval(n);
        let q_r = rand_poly_eval(n);
        let q_o = rand_poly_eval(n);
        let q_4 = rand_poly_eval(n);
        let q_c = rand_poly_eval(n);
        let q_arith = rand_poly_eval(n);
        let q_range = rand_poly_eval(n);
        let q_logic = rand_poly_eval(n);
        let q_fixed_group_add = rand_poly_eval(n);
        let q_variable_group_add = rand_poly_eval(n);

        let left_sigma = rand_poly_eval(n);
        let right_sigma = rand_poly_eval(n);
        let out_sigma = rand_poly_eval(n);
        let fourth_sigma = rand_poly_eval(n);

        let linear_evaluations = rand_evaluations(n);
        let v_h_coset_8n = rand_evaluations(n);

        let prover_key = ProverKey::from_polynomials_and_evals(
            n,
            q_m,
            q_l,
            q_r,
            q_o,
            q_4,
            q_c,
            q_arith,
            q_range,
            q_logic,
            q_fixed_group_add,
            q_variable_group_add,
            left_sigma,
            right_sigma,
            out_sigma,
            fourth_sigma,
            linear_evaluations,
            v_h_coset_8n,
        );

        let mut prover_key_bytes = vec![];
        prover_key
            .serialize_unchecked(&mut prover_key_bytes)
            .unwrap();

        let obtained_pk: ProverKey<F> =
            ProverKey::deserialize_unchecked(prover_key_bytes.as_slice())
                .unwrap();

        assert_eq!(prover_key, obtained_pk);
    }

    fn test_serialise_deserialise_verifier_key<F, P, PC>()
    where
        F: PrimeField,
        P: TEModelParameters<BaseField = F>,
        PC: HomomorphicCommitment<F>,
        VerifierKey<F, PC>: PartialEq,
    {
        let n = 2usize.pow(5);

        let q_m = PC::Commitment::default();
        let q_l = PC::Commitment::default();
        let q_r = PC::Commitment::default();
        let q_o = PC::Commitment::default();
        let q_4 = PC::Commitment::default();
        let q_c = PC::Commitment::default();
        let q_arith = PC::Commitment::default();
        let q_range = PC::Commitment::default();
        let q_logic = PC::Commitment::default();
        let q_fixed_group_add = PC::Commitment::default();
        let q_variable_group_add = PC::Commitment::default();

        let left_sigma = PC::Commitment::default();
        let right_sigma = PC::Commitment::default();
        let out_sigma = PC::Commitment::default();
        let fourth_sigma = PC::Commitment::default();

        let verifier_key = VerifierKey::<F, PC>::from_polynomial_commitments(
            n,
            q_m,
            q_l,
            q_r,
            q_o,
            q_4,
            q_c,
            q_arith,
            q_range,
            q_logic,
            q_fixed_group_add,
            q_variable_group_add,
            left_sigma,
            right_sigma,
            out_sigma,
            fourth_sigma,
        );

        let mut verifier_key_bytes = vec![];
        verifier_key
            .serialize_unchecked(&mut verifier_key_bytes)
            .unwrap();

        let obtained_vk: VerifierKey<F, PC> =
            VerifierKey::deserialize_unchecked(verifier_key_bytes.as_slice())
                .unwrap();

        assert!(verifier_key == obtained_vk);
    }

    // Test for Bls12_381
    batch_test!(
        [test_serialise_deserialise_verifier_key],
        [] => (
            Bls12_381, ark_ed_on_bls12_381::EdwardsParameters      )
    );

    // Test for Bls12_377
    batch_test!(
        [test_serialise_deserialise_verifier_key],
        [] => (
            Bls12_377, ark_ed_on_bls12_377::EdwardsParameters       )
    );
}<|MERGE_RESOLUTION|>--- conflicted
+++ resolved
@@ -186,24 +186,6 @@
     /// sigma polynomial commitments.
     pub(crate) fn from_polynomial_commitments(
         n: usize,
-<<<<<<< HEAD
-        q_m: Commitment<E>,
-        q_l: Commitment<E>,
-        q_r: Commitment<E>,
-        q_o: Commitment<E>,
-        q_4: Commitment<E>,
-        q_c: Commitment<E>,
-        q_arith: Commitment<E>,
-        q_range: Commitment<E>,
-        q_logic: Commitment<E>,
-        q_fixed_group_add: Commitment<E>,
-        q_variable_group_add: Commitment<E>,
-        q_lookup: Commitment<E>,
-        left_sigma: Commitment<E>,
-        right_sigma: Commitment<E>,
-        out_sigma: Commitment<E>,
-        fourth_sigma: Commitment<E>,
-=======
         q_m: PC::Commitment,
         q_l: PC::Commitment,
         q_r: PC::Commitment,
@@ -213,13 +195,13 @@
         q_arith: PC::Commitment,
         q_range: PC::Commitment,
         q_logic: PC::Commitment,
+        q_lookup: PC::Commitment,
         q_fixed_group_add: PC::Commitment,
         q_variable_group_add: PC::Commitment,
         left_sigma: PC::Commitment,
         right_sigma: PC::Commitment,
         out_sigma: PC::Commitment,
         fourth_sigma: PC::Commitment,
->>>>>>> 5002b1e1
     ) -> Self {
         Self {
             n,
@@ -297,17 +279,9 @@
     Eq(bound = ""),
     PartialEq(bound = "")
 )]
-<<<<<<< HEAD
-pub struct ProverKey<E, F, P>
-where
-    E: PairingEngine,
-    F: PrimeField,
-    P: TEModelParameters<BaseField = F>,
-=======
 pub struct ProverKey<F>
 where
     F: FftField,
->>>>>>> 5002b1e1
 {
     /// Circuit size
     pub(crate) n: usize,
@@ -320,6 +294,9 @@
 
     /// Logic Gate Selector
     pub(crate) logic_selector: (DensePolynomial<F>, Evaluations<F>),
+    
+    /// Lookup selector
+    pub (crate) lookup: lookup::ProverKey<F>,
 
     /// Fixed Group Addition Selector
     pub(crate) fixed_group_add_selector: (DensePolynomial<F>, Evaluations<F>),
@@ -328,7 +305,6 @@
     pub(crate) variable_group_add_selector:
         (DensePolynomial<F>, Evaluations<F>),
     
-    pub (crate) lookup: lookup::ProverKey<F, E>,
 
     /// ProverKey for permutation checks
     pub(crate) permutation: permutation::ProverKey<F>,
@@ -342,17 +318,9 @@
     pub(crate) v_h_coset_8n: Evaluations<F>,
 }
 
-<<<<<<< HEAD
-impl<E, F, P> ProverKey<E, F, P>
-where
-    E: PairingEngine,
-    F: PrimeField,
-    P: TEModelParameters<BaseField = F>,
-=======
 impl<F> ProverKey<F>
 where
     F: FftField,
->>>>>>> 5002b1e1
 {
     pub(crate) fn v_h_coset_8n(&self) -> &Evaluations<F> {
         &self.v_h_coset_8n
