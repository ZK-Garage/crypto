// This Source Code Form is subject to the terms of the Mozilla Public
// License, v. 2.0. If a copy of the MPL was not distributed with this
// file, You can obtain one at http://mozilla.org/MPL/2.0/.
//
// Copyright (c) DUSK NETWORK. All rights reserved.

<<<<<<< HEAD
use crate::proof_system::ecc::{CurveAddition, FixedBaseScalarMul};
use crate::proof_system::logic::Logic;
use crate::proof_system::range::Range;
use crate::proof_system::widget::GateConstraint;
use crate::proof_system::GateValues;
use crate::proof_system::ProverKey;
use crate::util::EvaluationDomainExt;
use ark_ec::{PairingEngine, TEModelParameters};
use ark_ff::Field;
use ark_ff::PrimeField;
use ark_poly::EvaluationDomain;
=======
use crate::{
    error::Error,
    proof_system::{
        ecc::{CurveAddition, FixedBaseScalarMul},
        logic::Logic,
        range::Range,
        widget::GateConstraint,
        GateValues, ProverKey,
    },
    util::EvaluationDomainExt,
};
use ark_ec::TEModelParameters;
use ark_ff::{Field, PrimeField};
>>>>>>> 5002b1e1
use ark_poly::{
    univariate::DensePolynomial, EvaluationDomain, GeneralEvaluationDomain,
    Polynomial,
};
use ark_serialize::{
    CanonicalDeserialize, CanonicalSerialize, Read, SerializationError, Write,
};

/// Polynomial Evaluations
///
/// This `struct` keeps track of polynomial evaluations at points `z` and/or `z
/// * w` where `w` is a root of unit.
pub struct Evaluations<F>
where
    F: Field,
{
    /// Proof-relevant Evaluations
    pub proof: ProofEvaluations<F>,

    /// Evaluation of the linearisation sigma polynomial at `z`.
    pub quot_eval: F,
}

/// Subset of all of the evaluations. These evaluations
/// are added to the [`Proof`](super::Proof).
#[derive(CanonicalDeserialize, CanonicalSerialize, derivative::Derivative)]
#[derivative(Clone, Debug, Default, Eq, PartialEq)]
pub struct ProofEvaluations<F>
where
    F: Field,
{
    /// Evaluation of the witness polynomial for the left wire at `z`.
    pub a_eval: F,

    /// Evaluation of the witness polynomial for the right wire at `z`.
    pub b_eval: F,

    /// Evaluation of the witness polynomial for the output wire at `z`.
    pub c_eval: F,

    /// Evaluation of the witness polynomial for the fourth wire at `z`.
    pub d_eval: F,

    /// Evaluation of the witness polynomial for the left wire at `z * omega`
    /// where `omega` is a root of unity.
    pub a_next_eval: F,

    /// Evaluation of the witness polynomial for the right wire at `z * omega`
    /// where `omega` is a root of unity.
    pub b_next_eval: F,

    /// Evaluation of the witness polynomial for the fourth wire at `z * omega`
    /// where `omega` is a root of unity.
    pub d_next_eval: F,

    /// Evaluation of the arithmetic selector polynomial at `z`.
    pub q_arith_eval: F,

    /// Evaluation of the constant selector polynomial at `z`.
    pub q_c_eval: F,

    /// Evaluation of the left selector polynomial at `z`.
    pub q_l_eval: F,

    /// Evaluation of the right selector polynomial at `z`.
    pub q_r_eval: F,

    /// Evaluation of the left sigma polynomial at `z`.
    pub left_sigma_eval: F,

    /// Evaluation of the right sigma polynomial at `z`.
    pub right_sigma_eval: F,

    /// Evaluation of the out sigma polynomial at `z`.
    pub out_sigma_eval: F,

    /// Evaluation of the linearisation sigma polynomial at `z`.
    pub linearisation_polynomial_eval: F,

    /// Evaluation of the permutation polynomial at `z * omega` where `omega`
    /// is a root of unity.
    pub permutation_eval: F,
}

/// Compute the linearisation polynomial.
pub fn compute<E, F, P>(
    domain: &GeneralEvaluationDomain<F>,
<<<<<<< HEAD
    prover_key: &ProverKey<E, F, P>,
=======
    prover_key: &ProverKey<F>,
>>>>>>> 5002b1e1
    alpha: &F,
    beta: &F,
    gamma: &F,
    range_separation_challenge: &F,
    logic_separation_challenge: &F,
    fixed_base_separation_challenge: &F,
    var_base_separation_challenge: &F,
    z_challenge: &F,
    w_l_poly: &DensePolynomial<F>,
    w_r_poly: &DensePolynomial<F>,
    w_o_poly: &DensePolynomial<F>,
    w_4_poly: &DensePolynomial<F>,
    t_x_poly: &DensePolynomial<F>,
    z_poly: &DensePolynomial<F>,
) -> Result<(DensePolynomial<F>, Evaluations<F>), Error>
where
    E: PairingEngine,
    F: PrimeField,
    P: TEModelParameters<BaseField = F>,
{
    let quot_eval = t_x_poly.evaluate(z_challenge);
    let a_eval = w_l_poly.evaluate(z_challenge);
    let b_eval = w_r_poly.evaluate(z_challenge);
    let c_eval = w_o_poly.evaluate(z_challenge);
    let d_eval = w_4_poly.evaluate(z_challenge);
    let left_sigma_eval =
        prover_key.permutation.left_sigma.0.evaluate(z_challenge);
    let right_sigma_eval =
        prover_key.permutation.right_sigma.0.evaluate(z_challenge);
    let out_sigma_eval =
        prover_key.permutation.out_sigma.0.evaluate(z_challenge);
    let q_arith_eval = prover_key.arithmetic.q_arith.0.evaluate(z_challenge);
    let q_c_eval = prover_key.arithmetic.q_c.0.evaluate(z_challenge);
    let q_l_eval = prover_key.arithmetic.q_l.0.evaluate(z_challenge);
    let q_r_eval = prover_key.arithmetic.q_r.0.evaluate(z_challenge);

    let omega = domain.group_gen();
    let shifted_z_challenge = *z_challenge * omega;

    let a_next_eval = w_l_poly.evaluate(&shifted_z_challenge);
    let b_next_eval = w_r_poly.evaluate(&shifted_z_challenge);
    let d_next_eval = w_4_poly.evaluate(&shifted_z_challenge);
    let permutation_eval = z_poly.evaluate(&shifted_z_challenge);

    let gate_constraints = compute_gate_constraint_satisfiability::<F, P>(
        range_separation_challenge,
        logic_separation_challenge,
        fixed_base_separation_challenge,
        var_base_separation_challenge,
        a_eval,
        b_eval,
        c_eval,
        d_eval,
        a_next_eval,
        b_next_eval,
        d_next_eval,
        q_arith_eval,
        q_c_eval,
        q_l_eval,
        q_r_eval,
        prover_key,
    );

    let permutation = prover_key.permutation.compute_linearisation(
        domain.size(),
        *z_challenge,
        (*alpha, *beta, *gamma),
        (a_eval, b_eval, c_eval, d_eval),
        (left_sigma_eval, right_sigma_eval, out_sigma_eval),
        permutation_eval,
        z_poly,
    )?;

    let linearisation_polynomial = gate_constraints + permutation;
    let linearisation_polynomial_eval =
        linearisation_polynomial.evaluate(z_challenge);

    Ok((
        linearisation_polynomial,
        Evaluations {
            proof: ProofEvaluations {
                a_eval,
                b_eval,
                c_eval,
                d_eval,
                a_next_eval,
                b_next_eval,
                d_next_eval,
                q_arith_eval,
                q_c_eval,
                q_l_eval,
                q_r_eval,
                left_sigma_eval,
                right_sigma_eval,
                out_sigma_eval,
                linearisation_polynomial_eval,
                permutation_eval,
            },
            quot_eval,
        },
    ))
}

/// Computes the gate constraint satisfiability portion of the linearisation
/// polynomial.
fn compute_gate_constraint_satisfiability<E, F, P>(
    range_separation_challenge: &F,
    logic_separation_challenge: &F,
    fixed_base_separation_challenge: &F,
    var_base_separation_challenge: &F,
    a_eval: F,
    b_eval: F,
    c_eval: F,
    d_eval: F,
    a_next_eval: F,
    b_next_eval: F,
    d_next_eval: F,
    q_arith_eval: F,
    q_c_eval: F,
    q_l_eval: F,
    q_r_eval: F,
<<<<<<< HEAD
    prover_key: &ProverKey<E, F, P>,
=======
    prover_key: &ProverKey<F>,
>>>>>>> 5002b1e1
) -> DensePolynomial<F>
where
    E: PairingEngine,
    F: PrimeField,
    P: TEModelParameters<BaseField = F>,
{
    let values = GateValues {
        left: a_eval,
        right: b_eval,
        output: c_eval,
        fourth: d_eval,
        left_next: a_next_eval,
        right_next: b_next_eval,
        fourth_next: d_next_eval,
        left_selector: q_l_eval,
        right_selector: q_r_eval,
        constant_selector: q_c_eval,
    };

    let arithmetic = prover_key.arithmetic.compute_linearisation(
        a_eval,
        b_eval,
        c_eval,
        d_eval,
        q_arith_eval,
    );
    let range = Range::linearisation_term(
        &prover_key.range_selector.0,
        *range_separation_challenge,
        values,
    );

    let logic = Logic::linearisation_term(
        &prover_key.logic_selector.0,
        *logic_separation_challenge,
        values,
    );

    let fixed_base_scalar_mul = FixedBaseScalarMul::<F, P>::linearisation_term(
        &prover_key.fixed_group_add_selector.0,
        *fixed_base_separation_challenge,
        values,
    );

    let curve_addition = CurveAddition::<F, P>::linearisation_term(
        &prover_key.variable_group_add_selector.0,
        *var_base_separation_challenge,
        values,
    );

    arithmetic + range + logic + fixed_base_scalar_mul + curve_addition
}<|MERGE_RESOLUTION|>--- conflicted
+++ resolved
@@ -4,7 +4,6 @@
 //
 // Copyright (c) DUSK NETWORK. All rights reserved.
 
-<<<<<<< HEAD
 use crate::proof_system::ecc::{CurveAddition, FixedBaseScalarMul};
 use crate::proof_system::logic::Logic;
 use crate::proof_system::range::Range;
@@ -16,21 +15,6 @@
 use ark_ff::Field;
 use ark_ff::PrimeField;
 use ark_poly::EvaluationDomain;
-=======
-use crate::{
-    error::Error,
-    proof_system::{
-        ecc::{CurveAddition, FixedBaseScalarMul},
-        logic::Logic,
-        range::Range,
-        widget::GateConstraint,
-        GateValues, ProverKey,
-    },
-    util::EvaluationDomainExt,
-};
-use ark_ec::TEModelParameters;
-use ark_ff::{Field, PrimeField};
->>>>>>> 5002b1e1
 use ark_poly::{
     univariate::DensePolynomial, EvaluationDomain, GeneralEvaluationDomain,
     Polynomial,
@@ -38,6 +22,8 @@
 use ark_serialize::{
     CanonicalDeserialize, CanonicalSerialize, Read, SerializationError, Write,
 };
+use ark_ec::TEModelParameters;
+use ark_ff::{Field, PrimeField};
 
 /// Polynomial Evaluations
 ///
@@ -118,11 +104,7 @@
 /// Compute the linearisation polynomial.
 pub fn compute<E, F, P>(
     domain: &GeneralEvaluationDomain<F>,
-<<<<<<< HEAD
-    prover_key: &ProverKey<E, F, P>,
-=======
     prover_key: &ProverKey<F>,
->>>>>>> 5002b1e1
     alpha: &F,
     beta: &F,
     gamma: &F,
@@ -244,11 +226,7 @@
     q_c_eval: F,
     q_l_eval: F,
     q_r_eval: F,
-<<<<<<< HEAD
-    prover_key: &ProverKey<E, F, P>,
-=======
     prover_key: &ProverKey<F>,
->>>>>>> 5002b1e1
 ) -> DensePolynomial<F>
 where
     E: PairingEngine,
