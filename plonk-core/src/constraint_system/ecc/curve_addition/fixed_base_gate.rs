// This Source Code Form is subject to the terms of the Mozilla Public
// License, v. 2.0. If a copy of the MPL was not distributed with this
// file, You can obtain one at http://mozilla.org/MPL/2.0/.
//
// Copyright (c) DUSK NETWORK. All rights reserved.

//! Fixed-Base Curve Addition Gate

use crate::constraint_system::{StandardComposer, Variable};
use ark_ec::models::TEModelParameters;
use ark_ff::PrimeField;

/// Contains all of the components needed to verify that a bit scalar
/// multiplication was computed correctly.
#[derive(derivative::Derivative)]
#[derivative(Clone, Copy, Debug)]
pub struct WnafRound<P>
where
    P: TEModelParameters,
{
    /// This is the accumulated x coordinate point that we wish to add (so
    /// far, it depends on where you are in the scalar mul) it is linked to
    /// the wnaf entry, so must not be revealed
    pub acc_x: Variable,

    /// This is the accumulated y coordinate
    pub acc_y: Variable,

    /// This is the wnaf accumulated entry
    /// For all intents and purposes, you can think of this as the secret bit
    pub accumulated_bit: Variable,

    /// This is the multiplication of x_\alpha * y_\alpha
    /// we need this as a distinct wire, so that the degree of the polynomial
    /// does not go over 4
    pub xy_alpha: Variable,

    /// This is the possible x co-ordinate of the wnaf point we are going to
    /// add Actual x-co-ordinate = b_i * x_\beta
    pub x_beta: P::BaseField,

    /// This is the possible y co-ordinate of the wnaf point we are going to
    /// add Actual y coordinate = (b_i)^2 [y_\beta -1] + 1
    pub y_beta: P::BaseField,

    /// This is the multiplication of x_\beta * y_\beta
    pub xy_beta: P::BaseField,
}

impl<F, P> StandardComposer<F, P>
where
    F: PrimeField,
    P: TEModelParameters<BaseField = F>,
{
    /// Generates a new structure for preparing a [`WnafRound`] ROUND.
    pub(crate) fn new_wnaf(
        acc_x: Variable,
        acc_y: Variable,
        accumulated_bit: Variable,
        xy_alpha: Variable,
        x_beta: F,
        y_beta: F,
        xy_beta: F,
    ) -> WnafRound<P> {
        WnafRound {
            acc_x,
            acc_y,
            accumulated_bit,
            xy_alpha,
            x_beta,
            y_beta,
            xy_beta,
        }
    }

    /// Fixed group addition of a point.
    pub(crate) fn fixed_group_add(&mut self, wnaf_round: WnafRound<P>) {
        self.w_l.push(wnaf_round.acc_x);
        self.w_r.push(wnaf_round.acc_y);
        self.w_o.push(wnaf_round.xy_alpha);
        self.w_4.push(wnaf_round.accumulated_bit);

        self.q_l.push(wnaf_round.x_beta);
        self.q_r.push(wnaf_round.y_beta);

        self.q_c.push(wnaf_round.xy_beta);
<<<<<<< HEAD
        self.q_o.push(E::Fr::zero());
        self.q_fixed_group_add.push(E::Fr::one());
        self.q_variable_group_add.push(E::Fr::zero());

        self.q_m.push(E::Fr::zero());
        self.q_4.push(E::Fr::zero());
        self.q_arith.push(E::Fr::zero());
        self.q_range.push(E::Fr::zero());
        self.q_logic.push(E::Fr::zero());
        self.q_lookup.push(E::Fr::zero());
=======
        self.q_o.push(F::zero());
        self.q_fixed_group_add.push(F::one());
        self.q_variable_group_add.push(F::zero());

        self.q_m.push(F::zero());
        self.q_4.push(F::zero());
        self.q_arith.push(F::zero());
        self.q_range.push(F::zero());
        self.q_logic.push(F::zero());
>>>>>>> 5002b1e1

        self.perm.add_variables_to_map(
            wnaf_round.acc_x,
            wnaf_round.acc_y,
            wnaf_round.xy_alpha,
            wnaf_round.accumulated_bit,
            self.n,
        );

        self.n += 1;
    }
}<|MERGE_RESOLUTION|>--- conflicted
+++ resolved
@@ -84,7 +84,6 @@
         self.q_r.push(wnaf_round.y_beta);
 
         self.q_c.push(wnaf_round.xy_beta);
-<<<<<<< HEAD
         self.q_o.push(E::Fr::zero());
         self.q_fixed_group_add.push(E::Fr::one());
         self.q_variable_group_add.push(E::Fr::zero());
@@ -95,17 +94,6 @@
         self.q_range.push(E::Fr::zero());
         self.q_logic.push(E::Fr::zero());
         self.q_lookup.push(E::Fr::zero());
-=======
-        self.q_o.push(F::zero());
-        self.q_fixed_group_add.push(F::one());
-        self.q_variable_group_add.push(F::zero());
-
-        self.q_m.push(F::zero());
-        self.q_4.push(F::zero());
-        self.q_arith.push(F::zero());
-        self.q_range.push(F::zero());
-        self.q_logic.push(F::zero());
->>>>>>> 5002b1e1
 
         self.perm.add_variables_to_map(
             wnaf_round.acc_x,
