--- conflicted
+++ resolved
@@ -128,20 +128,12 @@
         self.q_o.push(gate.out_selector);
         self.q_c.push(gate.const_selector);
 
-<<<<<<< HEAD
         self.q_arith.push(E::Fr::one());
         self.q_range.push(E::Fr::zero());
         self.q_logic.push(E::Fr::zero());
         self.q_fixed_group_add.push(E::Fr::zero());
         self.q_variable_group_add.push(E::Fr::zero());
         self.q_lookup.push(E::Fr::zero());
-=======
-        self.q_arith.push(F::one());
-        self.q_range.push(F::zero());
-        self.q_logic.push(F::zero());
-        self.q_fixed_group_add.push(F::zero());
-        self.q_variable_group_add.push(F::zero());
->>>>>>> 5002b1e1
 
         if let Some(pi) = gate.pi {
             let insert_res = self.public_inputs_sparse_store.insert(self.n, pi);
