// This Source Code Form is subject to the terms of the Mozilla Public
// License, v. 2.0. If a copy of the MPL was not distributed with this
// file, You can obtain one at http://mozilla.org/MPL/2.0/.
//
// Copyright (c) DUSK NETWORK. All rights reserved.

//! A `Composer` could be understood as some sort of Trait that is actually
//! defining some kind of Circuit Builder for PLONK.
//!
//! In that sense, here we have the implementation of the [`StandardComposer`]
//! which has been designed in order to provide the maximum amount of
//! performance while having a big scope in utility terms.
//!
//! It allows us not only to build Add and Mul constraints but also to build
//! ECC op. gates, Range checks, Logical gates (Bitwise ops) etc.

use crate::{constraint_system::Variable, permutation::Permutation};
use alloc::collections::BTreeMap;

use ark_ec::{models::TEModelParameters, ModelParameters};
use ark_ff::PrimeField;
use core::marker::PhantomData;
use hashbrown::HashMap;
<<<<<<< HEAD
use num_traits::{One, Zero};
use crate::lookup::LookupTable;
=======
>>>>>>> 5002b1e1

/// The StandardComposer is the circuit-builder tool that the `plonk` repository
/// provides so that circuit descriptions can be written, stored and transformed
/// into a [`Proof`](crate::proof_system::Proof) at some point.
///
/// A StandardComposer stores all of the circuit information, being this one
/// all of the witness and circuit descriptors info (values, positions in the
/// circuits, gates and Wires that occupy..), the public inputs, the connection
/// relationships between the witnesses and how they're repesented as Wires (so
/// basically the Permutation argument etc..).
///
/// The StandardComposer also grants us a way to introduce our secret
/// witnesses in a for of a [`Variable`] into the circuit description as well as
/// the public inputs. We can do this with methods like
/// [`StandardComposer::add_input`].
///
/// The StandardComposer also contains as associated functions all the
/// neccessary tools to be able to istrument the circuits that the user needs
/// through the addition of gates. There are functions that may add a single
/// arithmetic gate to the circuit [`StandardComposer::arithmetic_gate`] and
/// others that can add several gates to the circuit description such as
/// [`StandardComposer::conditional_select`].
///
/// Each gate or group of gates adds an specific functionallity or operation to
/// the circuit description, and so, that's why we can understand
/// the StandardComposer as a builder.
#[derive(derivative::Derivative)]
#[derivative(Debug)]
pub struct StandardComposer<F, P>
where
    F: PrimeField,
    P: ModelParameters<BaseField = F>,
{
    /// Number of arithmetic gates in the circuit
    pub(crate) n: usize,

    // Selector vectors
    /// Multiplier selector
    pub(crate) q_m: Vec<F>,
    /// Left wire selector
    pub(crate) q_l: Vec<F>,
    /// Right wire selector
    pub(crate) q_r: Vec<F>,
    /// Output wire selector
    pub(crate) q_o: Vec<F>,
    /// Fourth wire selector
    pub(crate) q_4: Vec<F>,
    /// Constant wire selector
    pub(crate) q_c: Vec<F>,
    /// Arithmetic wire selector
    pub(crate) q_arith: Vec<F>,
    /// Range selector
    pub(crate) q_range: Vec<F>,
    /// Logic selector
    pub(crate) q_logic: Vec<F>,
    /// Fixed base group addition selector
    pub(crate) q_fixed_group_add: Vec<F>,
    /// Variable base group addition selector
<<<<<<< HEAD
    pub(crate) q_variable_group_add: Vec<E::Fr>,
    /// Lookup gate selector
    pub(crate) q_lookup: Vec<E::Fr>,
=======
    pub(crate) q_variable_group_add: Vec<F>,
>>>>>>> 5002b1e1

    /// Sparse representation of the Public Inputs linking the positions of the
    /// non-zero ones to it's actual values.
    pub(crate) public_inputs_sparse_store: BTreeMap<usize, F>,

    // Witness vectors
    /// Left wire witness vector.
    pub(crate) w_l: Vec<Variable>,
    /// Right wire witness vector.
    pub(crate) w_r: Vec<Variable>,

    /// Output wire witness vector.
    pub(crate) w_o: Vec<Variable>,
    /// Fourth wire witness vector.
    pub(crate) w_4: Vec<Variable>,

    /// Public lookup table
    pub(crate) lookup_table: LookupTable<E::Fr>,

    /// A zero Variable that is a part of the circuit description.
    /// We reserve a variable to be zero in the system
    /// This is so that when a gate only uses three wires, we set the fourth
    /// wire to be the variable that references zero
    pub(crate) zero_var: Variable,

    /// These are the actual variable values.
    pub(crate) variables: HashMap<Variable, F>,

    /// Permutation argument.
    pub(crate) perm: Permutation,

    /// Type Parameter Marker
    __: PhantomData<P>,
}

impl<F, P> StandardComposer<F, P>
where
    F: PrimeField,
    P: ModelParameters<BaseField = F>,
{
    /// Returns the number of gates in the circuit
    pub fn circuit_size(&self) -> usize {
        self.n
    }

    /// Constructs a dense vector of the Public Inputs from the positions and
    /// the sparse vector that contains the values.
    pub fn construct_dense_pi_vec(&self) -> Vec<F> {
        let mut pi = vec![F::zero(); self.n];
        self.public_inputs_sparse_store
            .iter()
            .for_each(|(pos, value)| {
                pi[*pos] = *value;
            });
        pi
    }

    /// Returns the positions that the Public Inputs occupy in this Composer
    /// instance.
    pub fn pi_positions(&self) -> Vec<usize> {
        // TODO: Find a more performant solution which can return a ref to a Vec
        // or Iterator.
        self.public_inputs_sparse_store.keys().copied().collect()
    }
}

impl<F, P> Default for StandardComposer<F, P>
where
    F: PrimeField,
    P: TEModelParameters<BaseField = F>,
{
    #[inline]
    fn default() -> Self {
        Self::new()
    }
}

impl<F, P> StandardComposer<F, P>
where
    F: PrimeField,
    P: TEModelParameters<BaseField = F>,
{
    /// Generates a new empty `StandardComposer` with all of it's fields
    /// set to hold an initial capacity of 0.
    ///
    /// # Note
    ///
    /// The usage of this may cause lots of re-allocations since the `Composer`
    /// holds `Vec` for every polynomial, and these will need to be re-allocated
    /// each time the circuit grows considerably.
    pub fn new() -> Self {
        Self::with_expected_size(0)
    }

    /// Fixes a [`Variable`] in the witness to be a part of the circuit
    /// description.
    pub fn add_witness_to_circuit_description(&mut self, value: F) -> Variable {
        let var = self.add_input(value);
        self.constrain_to_constant(var, value, None);
        var
    }

    /// Creates a new circuit with an expected circuit size.
    /// This will allow for less reallocations when building the circuit
    /// since the `Vec`s will already have an appropriate allocation at the
    /// beginning of the composing stage.
    pub fn with_expected_size(expected_size: usize) -> Self {
        let mut composer = Self {
            n: 0,
            q_m: Vec::with_capacity(expected_size),
            q_l: Vec::with_capacity(expected_size),
            q_r: Vec::with_capacity(expected_size),
            q_o: Vec::with_capacity(expected_size),
            q_c: Vec::with_capacity(expected_size),
            q_4: Vec::with_capacity(expected_size),
            q_arith: Vec::with_capacity(expected_size),
            q_range: Vec::with_capacity(expected_size),
            q_logic: Vec::with_capacity(expected_size),
            q_fixed_group_add: Vec::with_capacity(expected_size),
            q_variable_group_add: Vec::with_capacity(expected_size),
            q_lookup: Vec::with_capacity(expected_size),
            public_inputs_sparse_store: BTreeMap::new(),
            w_l: Vec::with_capacity(expected_size),
            w_r: Vec::with_capacity(expected_size),
            w_o: Vec::with_capacity(expected_size),
            w_4: Vec::with_capacity(expected_size),
            lookup_table: LookupTable::new(),
            zero_var: Variable(0),
            variables: HashMap::with_capacity(expected_size),
            perm: Permutation::new(),
            __: PhantomData::<P>,
        };

        // Reserve the first variable to be zero
        composer.zero_var =
            composer.add_witness_to_circuit_description(F::zero());

        // Add dummy constraints
        composer.add_dummy_constraints();

        composer
    }

    /// Witness representation of zero of the first variable of any circuit
    pub fn zero_var(&self) -> Variable {
        self.zero_var
    }

    /// Add Input first calls the Permutation
    /// to generate and allocate a new [`Variable`] `var`.
    ///
    /// The Composer then links the variable to the [`PrimeField`]
    /// and returns it for its use in the system.
    pub fn add_input(&mut self, s: F) -> Variable {
        // Get a new Variable from the permutation
        let var = self.perm.new_variable();
        // The composer now links the F to the Variable returned from
        // the Permutation
        self.variables.insert(var, s);

        var
    }

    /// Adds a width-3 poly gate.
    /// This gate gives total freedom to the end user to implement the
    /// corresponding circuits in the most optimized way possible because
    /// the under has access to the whole set of variables, as well as
    /// selector coefficients that take part in the computation of the gate
    /// equation.
    ///
    /// The final constraint added will force the following:
    /// `(a * b) * q_m + a * q_l + b * q_r + q_c + PI + q_o * c = 0`.
    pub fn poly_gate(
        &mut self,
        a: Variable,
        b: Variable,
        c: Variable,
        q_m: F,
        q_l: F,
        q_r: F,
        q_o: F,
        q_c: F,
        pi: Option<F>,
    ) -> (Variable, Variable, Variable) {
        self.w_l.push(a);
        self.w_r.push(b);
        self.w_o.push(c);
        self.w_4.push(self.zero_var);
        self.q_l.push(q_l);
        self.q_r.push(q_r);

        // Add selector vectors
        self.q_m.push(q_m);
        self.q_o.push(q_o);
        self.q_c.push(q_c);
        self.q_4.push(F::zero());
        self.q_arith.push(F::one());

<<<<<<< HEAD
        self.q_range.push(E::Fr::zero());
        self.q_logic.push(E::Fr::zero());
        self.q_fixed_group_add.push(E::Fr::zero());
        self.q_variable_group_add.push(E::Fr::zero());
        self.q_lookup.push(E::Fr::zero());
=======
        self.q_range.push(F::zero());
        self.q_logic.push(F::zero());
        self.q_fixed_group_add.push(F::zero());
        self.q_variable_group_add.push(F::zero());
>>>>>>> 5002b1e1

        if let Some(pi) = pi {
            assert!(self
                .public_inputs_sparse_store
                .insert(self.n, pi)
                .is_none());
        }

        self.perm
            .add_variables_to_map(a, b, c, self.zero_var, self.n);
        self.n += 1;

        (a, b, c)
    }

    /// Constrain a [`Variable`] to be equal to
    /// a specific constant value which is part of the circuit description and
    /// **NOT** a Public Input. ie. this value will be the same for all of the
    /// circuit instances and [`Proof`](crate::proof_system::Proof)s generated.
    pub fn constrain_to_constant(
        &mut self,
        a: Variable,
        constant: F,
        pi: Option<F>,
    ) {
        self.poly_gate(
            a,
            a,
            a,
            F::zero(),
            F::one(),
            F::zero(),
            F::zero(),
            -constant,
            pi,
        );
    }

    /// Add a constraint into the circuit description that states that two
    /// [`Variable`]s are equal.
    pub fn assert_equal(&mut self, a: Variable, b: Variable) {
        self.poly_gate(
            a,
            b,
            self.zero_var,
            F::zero(),
            F::one(),
            -F::one(),
            F::zero(),
            F::zero(),
            None,
        );
    }

    /// A gate which outputs a variable whose value is 1 if
    /// the input is 0 and whose value is 0 otherwise
    pub fn is_zero_with_output(&mut self, a: Variable) -> Variable {
        // Get relevant field values
        let a_value = self.variables.get(&a).unwrap();
        let y_value = a_value.inverse().unwrap_or_else(F::one);

        // This has value 1 if input value is zero, value 0 otherwise
        let b_value = F::one() - *a_value * y_value;

        let y = self.add_input(y_value);
        let b = self.add_input(b_value);
        let zero = self.zero_var();

        // Enforce constraints. The constraint system being used here is
        // a * y + b - 1 = 0
        // a * b = 0
        // where y is auxiliary and b is the boolean (a == 0).
        let _a_times_b = self.arithmetic_gate(|gate| {
            gate.witness(a, b, Some(zero)).mul(F::one())
        });

        let _first_constraint = self.arithmetic_gate(|gate| {
            gate.witness(a, y, Some(zero))
                .mul(F::one())
                .fan_in_3(F::one(), b)
                .constant(-F::one())
        });

        b
    }

    /// A gate which outputs a variable whose value is 1 if the
    /// two input variables have equal values and whose value is 0 otherwise.
    pub fn is_eq_with_output(&mut self, a: Variable, b: Variable) -> Variable {
        let difference = self.arithmetic_gate(|gate| {
            gate.witness(a, b, None).add(F::one(), -F::one())
        });
        self.is_zero_with_output(difference)
    }

    /// Conditionally selects a [`Variable`] based on an input bit.
    ///
    /// If:
    /// bit == 1 => choice_a,
    /// bit == 0 => choice_b,
    ///
    /// # Note
    /// The `bit` used as input which is a [`Variable`] should had previously
    /// been constrained to be either 1 or 0 using a bool constrain. See:
    /// [`StandardComposer::boolean_gate`].
    pub fn conditional_select(
        &mut self,
        bit: Variable,
        choice_a: Variable,
        choice_b: Variable,
    ) -> Variable {
        let zero = self.zero_var;
        // bit * choice_a
        let bit_times_a = self.arithmetic_gate(|gate| {
            gate.witness(bit, choice_a, None).mul(F::one())
        });

        // 1 - bit
        let one_min_bit = self.arithmetic_gate(|gate| {
            gate.witness(bit, zero, None)
                .add(-F::one(), F::zero())
                .constant(F::one())
        });

        // (1 - bit) * b
        let one_min_bit_choice_b = self.arithmetic_gate(|gate| {
            gate.witness(one_min_bit, choice_b, None).mul(F::one())
        });

        // [ (1 - bit) * b ] + [ bit * a ]
        self.arithmetic_gate(|gate| {
            gate.witness(one_min_bit_choice_b, bit_times_a, None)
                .add(F::one(), F::one())
        })
    }

    /// Adds the polynomial f(x) = x * a to the circuit description where
    /// `x = bit`. If:
    /// bit == 1 => value,
    /// bit == 0 => 0,
    ///
    /// # Note
    /// The `bit` used as input which is a [`Variable`] should had previously
    /// been constrained to be either 1 or 0 using a bool constrain. See:
    /// [`StandardComposer::boolean_gate`].
    pub fn conditional_select_zero(
        &mut self,
        bit: Variable,
        value: Variable,
    ) -> Variable {
        // returns bit * value
        self.arithmetic_gate(|gate| {
            gate.witness(bit, value, None).mul(F::one())
        })
    }

    /// Adds the polynomial f(x) = 1 - x + xa to the circuit description where
    /// `x = bit`. If:
    /// bit == 1 => value,
    /// bit == 0 => 1,
    ///
    /// # Note
    /// The `bit` used as input which is a [`Variable`] should had previously
    /// been constrained to be either 1 or 0 using a bool constrain. See:
    /// [`StandardComposer::boolean_gate`].
    pub fn conditional_select_one(
        &mut self,
        bit: Variable,
        value: Variable,
    ) -> Variable {
        let value_scalar = self.variables.get(&value).unwrap();
        let bit_scalar = self.variables.get(&bit).unwrap();

        let f_x_scalar = F::one() - bit_scalar + (*bit_scalar * value_scalar);
        let f_x = self.add_input(f_x_scalar);

        self.poly_gate(
            bit,
            value,
            f_x,
            F::one(),
            -F::one(),
            F::zero(),
            -F::one(),
            F::one(),
            None,
        );

        f_x
    }

    /// This function is used to add a blinding factor to the witness
    /// polynomials. It essentially adds two dummy gates to the circuit
    /// description which are guaranteed to always satisfy the gate equation.
    pub fn add_dummy_constraints(&mut self) {
        // Add a dummy constraint so that we do not have zero polynomials
<<<<<<< HEAD
        self.q_m.push(E::Fr::from(1u64));
        self.q_l.push(E::Fr::from(2u64));
        self.q_r.push(E::Fr::from(3u64));
        self.q_o.push(E::Fr::from(4u64));
        self.q_c.push(E::Fr::from(4u64));
        self.q_4.push(E::Fr::one());
        self.q_arith.push(E::Fr::one());
        self.q_range.push(E::Fr::zero());
        self.q_logic.push(E::Fr::zero());
        self.q_fixed_group_add.push(E::Fr::zero());
        self.q_variable_group_add.push(E::Fr::zero());
        self.q_lookup.push(E::Fr::one());
        let var_six = self.add_input(E::Fr::from(6u64));
        let var_one = self.add_input(E::Fr::from(1u64));
        let var_seven = self.add_input(E::Fr::from(7u64));
        let var_min_twenty = self.add_input(-E::Fr::from(20u64));
=======
        self.q_m.push(F::from(1u64));
        self.q_l.push(F::from(2u64));
        self.q_r.push(F::from(3u64));
        self.q_o.push(F::from(4u64));
        self.q_c.push(F::from(4u64));
        self.q_4.push(F::one());
        self.q_arith.push(F::one());
        self.q_range.push(F::zero());
        self.q_logic.push(F::zero());
        self.q_fixed_group_add.push(F::zero());
        self.q_variable_group_add.push(F::zero());
        let var_six = self.add_input(F::from(6u64));
        let var_one = self.add_input(F::from(1u64));
        let var_seven = self.add_input(F::from(7u64));
        let var_min_twenty = self.add_input(-F::from(20u64));
>>>>>>> 5002b1e1
        self.w_l.push(var_six);
        self.w_r.push(var_seven);
        self.w_o.push(var_min_twenty);
        self.w_4.push(var_one);
        self.perm.add_variables_to_map(
            var_six,
            var_seven,
            var_min_twenty,
            var_one,
            self.n,
        );
        self.n += 1;
        //Add another dummy constraint so that we do not get the identity
        // permutation
<<<<<<< HEAD
        self.q_m.push(E::Fr::from(1u64));
        self.q_l.push(E::Fr::from(1u64));
        self.q_r.push(E::Fr::from(1u64));
        self.q_o.push(E::Fr::from(1u64));
        self.q_c.push(E::Fr::from(127u64));
        self.q_4.push(E::Fr::zero());
        self.q_arith.push(E::Fr::one());
        self.q_range.push(E::Fr::zero());
        self.q_logic.push(E::Fr::zero());
        self.q_fixed_group_add.push(E::Fr::zero());
        self.q_variable_group_add.push(E::Fr::zero());
        self.q_lookup.push(E::Fr::one());
=======
        self.q_m.push(F::from(1u64));
        self.q_l.push(F::from(1u64));
        self.q_r.push(F::from(1u64));
        self.q_o.push(F::from(1u64));
        self.q_c.push(F::from(127u64));
        self.q_4.push(F::zero());
        self.q_arith.push(F::one());
        self.q_range.push(F::zero());
        self.q_logic.push(F::zero());
        self.q_fixed_group_add.push(F::zero());
        self.q_variable_group_add.push(F::zero());
>>>>>>> 5002b1e1
        self.w_l.push(var_min_twenty);
        self.w_r.push(var_six);
        self.w_o.push(var_seven);
        self.w_4.push(self.zero_var);
        self.perm.add_variables_to_map(
            var_min_twenty,
            var_six,
            var_seven,
            self.zero_var,
            self.n,
        );

                // Add dummy rows to lookup table
        // Notice two rows here match dummy wire values above
        self.lookup_table.0.insert(
            0,
            [
                E::Fr::from(6u64),
                E::Fr::from(7u64),
                -E::Fr::from(20u64),
                E::Fr::from(1u64),
            ],
        );

        self.lookup_table.0.insert(
            0,
            [
                -E::Fr::from(20u64),
                E::Fr::from(6u64),
                E::Fr::from(7u64),
                E::Fr::from(0u64),
            ],
        );

        self.lookup_table.0.insert(
            0,
            [
                E::Fr::from(3u64),
                E::Fr::from(1u64),
                E::Fr::from(4u64),
                E::Fr::from(9u64),
            ],
        );

        self.n += 1;
    }

    /// Utility function that allows to check on the "front-end"
    /// side of the PLONK implementation if the identity polynomial
    /// is satisfied for each one of the [`StandardComposer`]'s gates.
    ///
    /// The recommended usage is to derive the std output and the std error to a
    /// text file and analyze there the gates.
    ///
    /// # Panic
    /// The function by itself will print each circuit gate info until one of
    /// the gates does not satisfy the equation or there are no more gates. If
    /// the cause is an unsatisfied gate equation, the function will panic.
    #[cfg(feature = "trace")]
    pub fn check_circuit_satisfied(&self) {
        use ark_ff::BigInteger;
        let w_l: Vec<&F> = self
            .w_l
            .iter()
            .map(|w_l_i| self.variables.get(w_l_i).unwrap())
            .collect();
        let w_r: Vec<&F> = self
            .w_r
            .iter()
            .map(|w_r_i| self.variables.get(w_r_i).unwrap())
            .collect();
        let w_o: Vec<&F> = self
            .w_o
            .iter()
            .map(|w_o_i| self.variables.get(w_o_i).unwrap())
            .collect();
        let w_4: Vec<&F> = self
            .w_4
            .iter()
            .map(|w_4_i| self.variables.get(w_4_i).unwrap())
            .collect();
        // Computes f(f-1)(f-2)(f-3)
        let delta = |f: F| -> F {
            let f_1 = f - F::one();
            let f_2 = f - F::from(2u64);
            let f_3 = f - F::from(3u64);
            f * f_1 * f_2 * f_3
        };
        let pi_vec = self.construct_dense_pi_vec();
        let four = F::from(4u64);
        for i in 0..self.n {
            let qm = self.q_m[i];
            let ql = self.q_l[i];
            let qr = self.q_r[i];
            let qo = self.q_o[i];
            let qc = self.q_c[i];
            let q4 = self.q_4[i];
            let qarith = self.q_arith[i];
            let qrange = self.q_range[i];
            let qlogic = self.q_logic[i];
            #[cfg(all(feature = "trace-print", feature = "std"))]
            let qfixed = self.q_fixed_group_add[i];
            #[cfg(all(feature = "trace-print", feature = "std"))]
            let qvar = self.q_variable_group_add[i];
            let pi = pi_vec[i];

            let a = w_l[i];
            let a_next = w_l[(i + 1) % self.n];
            let b = w_r[i];
            let b_next = w_r[(i + 1) % self.n];
            let c = w_o[i];
            let d = w_4[i];
            let d_next = w_4[(i + 1) % self.n];

            #[cfg(all(feature = "trace-print", feature = "std"))]
            std::println!(
                "--------------------------------------------\n
            #Gate Index = {}
            #Selector Polynomials:\n
            - qm -> {:?}\n
            - ql -> {:?}\n
            - qr -> {:?}\n
            - q4 -> {:?}\n
            - qo -> {:?}\n
            - qc -> {:?}\n
            - q_arith -> {:?}\n
            - q_range -> {:?}\n
            - q_logic -> {:?}\n
            - q_fixed_group_add -> {:?}\n
            - q_variable_group_add -> {:?}\n
            # Witness polynomials:\n
            - w_l -> {:?}\n
            - w_r -> {:?}\n
            - w_o -> {:?}\n
            - w_4 -> {:?}\n",
                i,
                qm,
                ql,
                qr,
                q4,
                qo,
                qc,
                qarith,
                qrange,
                qlogic,
                qfixed,
                qvar,
                a,
                b,
                c,
                d
            );

            let k = qarith
                * ((qm * a * b)
                    + (ql * a)
                    + (qr * b)
                    + (qo * c)
                    + (q4 * d)
                    + pi
                    + qc)
                + qlogic
                    * (((delta(*a_next - four * a)
                        - delta(*b_next - four * b))
                        * c)
                        + delta(*a_next - four * a)
                        + delta(*b_next - four * b)
                        + delta(*d_next - four * d)
                        + match (qlogic == F::one(), qlogic == -F::one()) {
                            (true, false) => {
                                let a_bits = a.into_repr().to_bits_le();
                                let b_bits = b.into_repr().to_bits_le();
                                let a_and_b = a_bits
                                    .iter()
                                    .zip(b_bits)
                                    .map(|(a_bit, b_bit)| a_bit & b_bit)
                                    .collect::<Vec<bool>>();

                                F::from_repr(
                                    <F as PrimeField>::BigInt::from_bits_le(
                                        &a_and_b,
                                    ),
                                )
                                .unwrap()
                                    - *d
                            }
                            (false, true) => {
                                let a_bits = a.into_repr().to_bits_le();
                                let b_bits = b.into_repr().to_bits_le();
                                let a_xor_b = a_bits
                                    .iter()
                                    .zip(b_bits)
                                    .map(|(a_bit, b_bit)| a_bit ^ b_bit)
                                    .collect::<Vec<bool>>();

                                F::from_repr(
                                    <F as PrimeField>::BigInt::from_bits_le(
                                        &a_xor_b,
                                    ),
                                )
                                .unwrap()
                                    - *d
                            }
                            (false, false) => F::zero(),
                            _ => unreachable!(),
                        })
                + qrange
                    * (delta(*c - four * d)
                        + delta(*b - four * c)
                        + delta(*a - four * b)
                        + delta(*d_next - four * a));

            assert_eq!(k, F::zero(), "Check failed at gate {}", i,);
        }
    }
}

#[cfg(test)]
mod test {
    use super::*;
    use crate::{
        batch_test, batch_test_field_params,
        commitment::HomomorphicCommitment,
        constraint_system::helper::*,
        proof_system::{Prover, Verifier},
    };
    use ark_bls12_377::Bls12_377;
    use ark_bls12_381::Bls12_381;
    use rand::rngs::OsRng;

    /// Tests that a circuit initially has 3 gates.
    fn test_initial_circuit_size<F, P>()
    where
        F: PrimeField,
        P: TEModelParameters<BaseField = F>,
    {
        // NOTE: Circuit size is n+3 because
        // - We have an extra gate which forces the first witness to be zero.
        //   This is used when the advice wire is not being used.
        // - We have two gates which ensure that the permutation polynomial is
        //   not the identity and
        // - Another gate which ensures that the selector polynomials are not
        //   all zeroes
        assert_eq!(3, StandardComposer::<F, P>::new().circuit_size())
    }

    /// Tests that an empty circuit proof passes.
    fn test_prove_verify<F, P, PC>()
    where
        F: PrimeField,
        P: TEModelParameters<BaseField = F>,
        PC: HomomorphicCommitment<F>,
    {
        // NOTE: Does nothing except add the dummy constraints.
        let res =
            gadget_tester::<F, P, PC>(|_: &mut StandardComposer<F, P>| {}, 200);
        assert!(res.is_ok());
    }

    fn test_correct_is_zero_with_output<F, P, PC>()
    where
        F: PrimeField,
        P: TEModelParameters<BaseField = F>,
        PC: HomomorphicCommitment<F>,
    {
        // Check that it gives true on zero input:
        let res = gadget_tester::<F, P, PC>(
            |composer: &mut StandardComposer<F, P>| {
                let one = composer.add_input(F::one());
                let is_zero = composer.is_zero_with_output(composer.zero_var());
                composer.assert_equal(is_zero, one);
            },
            32,
        );

        // Check that it gives false on non-zero input:
        let res2 = gadget_tester::<F, P, PC>(
            |composer: &mut StandardComposer<F, P>| {
                let one = composer.add_input(F::one());
                let is_zero = composer.is_zero_with_output(one);
                composer.assert_equal(is_zero, composer.zero_var());
            },
            32,
        );

        assert!(res.is_ok() && res2.is_ok())
    }

    fn test_correct_is_eq_with_output<F, P, PC>()
    where
        F: PrimeField,
        P: TEModelParameters<BaseField = F>,
        PC: HomomorphicCommitment<F>,
    {
        // Check that it gives true on equal inputs:
        let res = gadget_tester::<F, P, PC>(
            |composer: &mut StandardComposer<F, P>| {
                let one = composer.add_input(F::one());

                let field_element = F::one().double();
                let a = composer.add_input(field_element);
                let b = composer.add_input(field_element);
                let is_eq = composer.is_eq_with_output(a, b);
                composer.assert_equal(is_eq, one);
            },
            32,
        );

        // Check that it gives false on non-equal inputs:
        let res2 = gadget_tester::<F, P, PC>(
            |composer: &mut StandardComposer<F, P>| {
                let field_element = F::one().double();
                let a = composer.add_input(field_element);
                let b = composer.add_input(field_element.double());
                let is_eq = composer.is_eq_with_output(a, b);
                composer.assert_equal(is_eq, composer.zero_var());
            },
            32,
        );

        assert!(res.is_ok() && res2.is_ok())
    }

    fn test_conditional_select<F, P, PC>()
    where
        F: PrimeField,
        P: TEModelParameters<BaseField = F>,
        PC: HomomorphicCommitment<F>,
    {
        let res = gadget_tester::<F, P, PC>(
            |composer: &mut StandardComposer<F, P>| {
                let bit_1 = composer.add_input(F::one());
                let bit_0 = composer.zero_var();

                let choice_a = composer.add_input(F::from(10u64));
                let choice_b = composer.add_input(F::from(20u64));

                let choice =
                    composer.conditional_select(bit_1, choice_a, choice_b);
                composer.assert_equal(choice, choice_a);

                let choice =
                    composer.conditional_select(bit_0, choice_a, choice_b);
                composer.assert_equal(choice, choice_b);
            },
            32,
        );
        assert!(res.is_ok(), "{:?}", res.err().unwrap());
    }

    // FIXME: Move this to integration tests
    fn test_multiple_proofs<F, P, PC>()
    where
        F: PrimeField,
        P: TEModelParameters<BaseField = F>,
        PC: HomomorphicCommitment<F>,
    {
        let u_params = PC::setup(2 * 30, None, &mut OsRng).unwrap();

        // Create a prover struct
        let mut prover: Prover<F, P, PC> = Prover::new(b"demo");

        // Add gadgets
        dummy_gadget(10, prover.mut_cs());

        // Commit Key
        let (ck, vk) = PC::trim(&u_params, 2 * 20, 0, None).unwrap();

        // Preprocess circuit
        prover.preprocess(&ck).unwrap();

        let public_inputs = prover.cs.construct_dense_pi_vec();

        let mut proofs = Vec::new();

        // Compute multiple proofs
        for _ in 0..3 {
            proofs.push(prover.prove(&ck).unwrap());

            // Add another witness instance
            dummy_gadget(10, prover.mut_cs());
        }

        // Verifier
        //
        let mut verifier = Verifier::<F, P, PC>::new(b"demo");

        // Add gadgets
        dummy_gadget(10, verifier.mut_cs());

        // Preprocess
        verifier.preprocess(&ck).unwrap();

        for proof in proofs {
            assert!(verifier.verify(&proof, &vk, &public_inputs).is_ok());
        }
    }

    // Tests for Bls12_381
    batch_test_field_params!(
        [
            test_initial_circuit_size
        ],
        [] => (
            Bls12_381,
            ark_ed_on_bls12_381::EdwardsParameters

        )
    );

    // Tests for Bls12_377
    batch_test_field_params!(
        [
            test_initial_circuit_size
        ],
        [] => (
            Bls12_377,
            ark_ed_on_bls12_377::EdwardsParameters
        )
    );

    // Tests for Bls12_381
    batch_test!(
        [
            test_prove_verify,
            test_correct_is_zero_with_output,
            test_correct_is_eq_with_output,
            test_conditional_select,
            test_multiple_proofs
        ],
        [] => (
            Bls12_381,
            ark_ed_on_bls12_381::EdwardsParameters
        )
    );

    // Tests for Bls12_377
    batch_test!(
        [
            test_prove_verify,
            test_correct_is_zero_with_output,
            test_correct_is_eq_with_output,
            test_conditional_select,
            test_multiple_proofs
        ],
        [] => (
            Bls12_377,
            ark_ed_on_bls12_377::EdwardsParameters
        )
    );
}<|MERGE_RESOLUTION|>--- conflicted
+++ resolved
@@ -21,11 +21,8 @@
 use ark_ff::PrimeField;
 use core::marker::PhantomData;
 use hashbrown::HashMap;
-<<<<<<< HEAD
 use num_traits::{One, Zero};
 use crate::lookup::LookupTable;
-=======
->>>>>>> 5002b1e1
 
 /// The StandardComposer is the circuit-builder tool that the `plonk` repository
 /// provides so that circuit descriptions can be written, stored and transformed
@@ -84,13 +81,9 @@
     /// Fixed base group addition selector
     pub(crate) q_fixed_group_add: Vec<F>,
     /// Variable base group addition selector
-<<<<<<< HEAD
     pub(crate) q_variable_group_add: Vec<E::Fr>,
     /// Lookup gate selector
     pub(crate) q_lookup: Vec<E::Fr>,
-=======
-    pub(crate) q_variable_group_add: Vec<F>,
->>>>>>> 5002b1e1
 
     /// Sparse representation of the Public Inputs linking the positions of the
     /// non-zero ones to it's actual values.
@@ -289,18 +282,11 @@
         self.q_4.push(F::zero());
         self.q_arith.push(F::one());
 
-<<<<<<< HEAD
         self.q_range.push(E::Fr::zero());
         self.q_logic.push(E::Fr::zero());
         self.q_fixed_group_add.push(E::Fr::zero());
         self.q_variable_group_add.push(E::Fr::zero());
         self.q_lookup.push(E::Fr::zero());
-=======
-        self.q_range.push(F::zero());
-        self.q_logic.push(F::zero());
-        self.q_fixed_group_add.push(F::zero());
-        self.q_variable_group_add.push(F::zero());
->>>>>>> 5002b1e1
 
         if let Some(pi) = pi {
             assert!(self
@@ -497,7 +483,6 @@
     /// description which are guaranteed to always satisfy the gate equation.
     pub fn add_dummy_constraints(&mut self) {
         // Add a dummy constraint so that we do not have zero polynomials
-<<<<<<< HEAD
         self.q_m.push(E::Fr::from(1u64));
         self.q_l.push(E::Fr::from(2u64));
         self.q_r.push(E::Fr::from(3u64));
@@ -514,23 +499,6 @@
         let var_one = self.add_input(E::Fr::from(1u64));
         let var_seven = self.add_input(E::Fr::from(7u64));
         let var_min_twenty = self.add_input(-E::Fr::from(20u64));
-=======
-        self.q_m.push(F::from(1u64));
-        self.q_l.push(F::from(2u64));
-        self.q_r.push(F::from(3u64));
-        self.q_o.push(F::from(4u64));
-        self.q_c.push(F::from(4u64));
-        self.q_4.push(F::one());
-        self.q_arith.push(F::one());
-        self.q_range.push(F::zero());
-        self.q_logic.push(F::zero());
-        self.q_fixed_group_add.push(F::zero());
-        self.q_variable_group_add.push(F::zero());
-        let var_six = self.add_input(F::from(6u64));
-        let var_one = self.add_input(F::from(1u64));
-        let var_seven = self.add_input(F::from(7u64));
-        let var_min_twenty = self.add_input(-F::from(20u64));
->>>>>>> 5002b1e1
         self.w_l.push(var_six);
         self.w_r.push(var_seven);
         self.w_o.push(var_min_twenty);
@@ -545,7 +513,6 @@
         self.n += 1;
         //Add another dummy constraint so that we do not get the identity
         // permutation
-<<<<<<< HEAD
         self.q_m.push(E::Fr::from(1u64));
         self.q_l.push(E::Fr::from(1u64));
         self.q_r.push(E::Fr::from(1u64));
@@ -558,19 +525,6 @@
         self.q_fixed_group_add.push(E::Fr::zero());
         self.q_variable_group_add.push(E::Fr::zero());
         self.q_lookup.push(E::Fr::one());
-=======
-        self.q_m.push(F::from(1u64));
-        self.q_l.push(F::from(1u64));
-        self.q_r.push(F::from(1u64));
-        self.q_o.push(F::from(1u64));
-        self.q_c.push(F::from(127u64));
-        self.q_4.push(F::zero());
-        self.q_arith.push(F::one());
-        self.q_range.push(F::zero());
-        self.q_logic.push(F::zero());
-        self.q_fixed_group_add.push(F::zero());
-        self.q_variable_group_add.push(F::zero());
->>>>>>> 5002b1e1
         self.w_l.push(var_min_twenty);
         self.w_r.push(var_six);
         self.w_o.push(var_seven);
