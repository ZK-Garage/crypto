--- conflicted
+++ resolved
@@ -17,20 +17,15 @@
 use crate::constraint_system::Variable;
 use crate::permutation::Permutation;
 use alloc::collections::BTreeMap;
-<<<<<<< HEAD
-
+
+use ark_ec::models::TEModelParameters;
+#[cfg(feature = "trace")]
+use ark_ff::BigInteger;
 use ark_ff::{FftField, PrimeField};
-=======
-use ark_ec::models::TEModelParameters;
-use ark_ec::PairingEngine;
-use ark_ff::Field;
-#[cfg(feature = "trace")]
-use ark_ff::{BigInteger, PrimeField};
->>>>>>> 5a828e5a
 use core::marker::PhantomData;
 use hashbrown::HashMap;
 
-use ark_ec::{ModelParameters, TEModelParameters};
+use ark_ec::ModelParameters;
 
 /// The StandardComposer is the circuit-builder tool that the `plonk` repository
 /// provides so that circuit descriptions can be written, stored and transformed
@@ -347,10 +342,10 @@
     pub fn is_zero_with_output(&mut self, a: Variable) -> Variable {
         // Get relevant field values
         let a_value = self.variables.get(&a).unwrap();
-        let y_value = a_value.inverse().unwrap_or_else(E::Fr::one);
+        let y_value = a_value.inverse().unwrap_or_else(F::one);
 
         // This has value 1 if input value is zero, value 0 otherwise
-        let b_value = E::Fr::one() - *a_value * y_value;
+        let b_value = F::one() - *a_value * y_value;
 
         let y = self.add_input(y_value);
         let b = self.add_input(b_value);
@@ -361,14 +356,14 @@
         // a * b = 0
         // where y is auxiliary and b is the boolean (a == 0).
         let _a_times_b = self.arithmetic_gate(|gate| {
-            gate.witness(a, b, Some(zero)).mul(E::Fr::one())
+            gate.witness(a, b, Some(zero)).mul(F::one())
         });
 
         let _first_constraint = self.arithmetic_gate(|gate| {
             gate.witness(a, y, Some(zero))
-                .mul(E::Fr::one())
-                .fan_in_3(E::Fr::one(), b)
-                .constant(-E::Fr::one())
+                .mul(F::one())
+                .fan_in_3(F::one(), b)
+                .constant(-F::one())
         });
 
         b
@@ -378,7 +373,7 @@
     /// two input variables have equal values and whose value is 0 otherwise.
     pub fn is_eq_with_output(&mut self, a: Variable, b: Variable) -> Variable {
         let difference = self.arithmetic_gate(|gate| {
-            gate.witness(a, b, None).add(E::Fr::one(), -E::Fr::one())
+            gate.witness(a, b, None).add(F::one(), -F::one())
         });
         self.is_zero_with_output(difference)
     }
@@ -750,18 +745,16 @@
         assert!(res.is_ok());
     }
 
-<<<<<<< HEAD
-    fn test_conditional_select<F, P, PC>()
-=======
-    fn test_correct_is_zero_with_output<E, P>()
+    fn test_correct_is_zero_with_output<F, P, PC>()
     where
-        E: PairingEngine,
-        P: TEModelParameters<BaseField = E::Fr>,
+        F: FftField + PrimeField,
+        P: TEModelParameters<BaseField = F>,
+        PC: HomomorphicCommitment<F>,
     {
         // Check that it gives true on zero input:
-        let res = gadget_tester(
-            |composer: &mut StandardComposer<E, P>| {
-                let one = composer.add_input(E::Fr::one());
+        let res = gadget_tester::<F, P, PC>(
+            |composer: &mut StandardComposer<F, P>| {
+                let one = composer.add_input(F::one());
                 let is_zero = composer.is_zero_with_output(composer.zero_var());
                 composer.assert_equal(is_zero, one);
             },
@@ -769,9 +762,9 @@
         );
 
         // Check that it gives false on non-zero input:
-        let res2 = gadget_tester(
-            |composer: &mut StandardComposer<E, P>| {
-                let one = composer.add_input(E::Fr::one());
+        let res2 = gadget_tester::<F, P, PC>(
+            |composer: &mut StandardComposer<F, P>| {
+                let one = composer.add_input(F::one());
                 let is_zero = composer.is_zero_with_output(one);
                 composer.assert_equal(is_zero, composer.zero_var());
             },
@@ -781,17 +774,18 @@
         assert!(res.is_ok() && res2.is_ok())
     }
 
-    fn test_correct_is_eq_with_output<E, P>()
+    fn test_correct_is_eq_with_output<F, P, PC>()
     where
-        E: PairingEngine,
-        P: TEModelParameters<BaseField = E::Fr>,
+        F: FftField + PrimeField,
+        P: TEModelParameters<BaseField = F>,
+        PC: HomomorphicCommitment<F>,
     {
         // Check that it gives true on equal inputs:
-        let res = gadget_tester(
-            |composer: &mut StandardComposer<E, P>| {
-                let one = composer.add_input(E::Fr::one());
-
-                let field_element = E::Fr::one().double();
+        let res = gadget_tester::<F, P, PC>(
+            |composer: &mut StandardComposer<F, P>| {
+                let one = composer.add_input(F::one());
+
+                let field_element = F::one().double();
                 let a = composer.add_input(field_element);
                 let b = composer.add_input(field_element);
                 let is_eq = composer.is_eq_with_output(a, b);
@@ -801,9 +795,9 @@
         );
 
         // Check that it gives false on non-equal inputs:
-        let res2 = gadget_tester(
-            |composer: &mut StandardComposer<E, P>| {
-                let field_element = E::Fr::one().double();
+        let res2 = gadget_tester::<F, P, PC>(
+            |composer: &mut StandardComposer<F, P>| {
+                let field_element = F::one().double();
                 let a = composer.add_input(field_element);
                 let b = composer.add_input(field_element.double());
                 let is_eq = composer.is_eq_with_output(a, b);
@@ -815,8 +809,7 @@
         assert!(res.is_ok() && res2.is_ok())
     }
 
-    fn test_conditional_select<E, P>()
->>>>>>> 5a828e5a
+    fn test_conditional_select<F, P, PC>()
     where
         F: FftField + PrimeField,
         P: TEModelParameters<BaseField = F>,
@@ -918,16 +911,11 @@
     batch_test!(
         [
             test_prove_verify,
-<<<<<<< HEAD
-            test_multiple_proofs,
-            test_conditional_select ],
-=======
             test_correct_is_zero_with_output,
             test_correct_is_eq_with_output,
             test_conditional_select,
             test_multiple_proofs
         ],
->>>>>>> 5a828e5a
         [] => (
             Bls12_381,
             ark_ed_on_bls12_381::EdwardsParameters
@@ -938,17 +926,11 @@
     batch_test!(
         [
             test_prove_verify,
-<<<<<<< HEAD
-            test_multiple_proofs,
-            test_conditional_select
-                    ],
-=======
             test_correct_is_zero_with_output,
             test_correct_is_eq_with_output,
             test_conditional_select,
             test_multiple_proofs
         ],
->>>>>>> 5a828e5a
         [] => (
             Bls12_377,
             ark_ed_on_bls12_377::EdwardsParameters
