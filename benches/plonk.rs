--- conflicted
+++ resolved
@@ -1,4 +1,3 @@
-<<<<<<< HEAD
 // Licensed under the Apache License, Version 2.0 <LICENSE-APACHE
 // or https://www.apache.org/licenses/LICENSE-2.0> or the MIT license
 // <LICENSE-MIT or https://opensource.org/licenses/MIT>, at your
@@ -8,15 +7,6 @@
 // Copyright (c) ZK-GARAGE. All rights reserved.
 
 //! PLONK Benchmarks
-=======
-// This Source Code Form is subject to the terms of the Mozilla Public
-// License, v. 2.0. If a copy of the MPL was not distributed with this
-// file, You can obtain one at http://mozilla.org/MPL/2.0/.
-//
-// Copyright (c) ZK-GARAGE. All rights reserved.
-
-//! Benchmarks
->>>>>>> 8080e7dd
 
 use ark_bls12_381::{Bls12_381, Fr as BlsScalar};
 use ark_ec::{PairingEngine, TEModelParameters};
