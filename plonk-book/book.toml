--- conflicted
+++ resolved
@@ -3,7 +3,6 @@
 language = "en"
 multilingual = false
 src = "src"
-<<<<<<< HEAD
 title = "PLONK Book"
 
 [output.html]
@@ -11,6 +10,4 @@
 
 [preprocessor.katex]
 macros = "macros.txt"
-=======
-title = "ARK-PLONK Book"
->>>>>>> 3759df2d
+
